--- conflicted
+++ resolved
@@ -68,25 +68,27 @@
       ]
     },
     {
-<<<<<<< HEAD
+      "login": "AyyagariA",
+      "name": "Apoorva Ayyagari",
+      "avatar_url": "https://avatars1.githubusercontent.com/u/50453337?v=4",
+      "profile": "https://github.com/AyyagariA",
+      "contributions": [
+        "userTesting"
+      ]
+    },
+    {
       "login": "kristinazvolanek",
       "name": "kristinazvolanek",
       "avatar_url": "https://avatars3.githubusercontent.com/u/54590158?v=4",
       "profile": "https://github.com/kristinazvolanek",
-=======
-      "login": "AyyagariA",
-      "name": "Apoorva Ayyagari",
-      "avatar_url": "https://avatars1.githubusercontent.com/u/50453337?v=4",
-      "profile": "https://github.com/AyyagariA",
->>>>>>> a9d8ded5
       "contributions": [
         "userTesting"
       ]
-    }
+    },
   ],
-  "contributorsPerLine": 7,
+  "contributorsPerLine": 4,
   "projectName": "phys2bids",
-  "projectOwner": "smoia",
+  "projectOwner": "The phys2bids community",
   "repoType": "github",
   "repoHost": "https://github.com",
   "skipCi": true
