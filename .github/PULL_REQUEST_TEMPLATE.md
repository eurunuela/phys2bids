--- conflicted
+++ resolved
@@ -27,16 +27,9 @@
 - [ ] \[Code or tests only\] I wrote/updated the necessary docstrings.
 - [ ] \[Code or tests only\] I ran and passed tests locally.
 - [ ] \[Documentation only\] I built the docs locally.
-<<<<<<< HEAD
-- [ ] My contribution is harmonious with the rest of the code: I'm not introducing repetitions and I respect the general style.
-<!-- "General style" indicate those non-mandatory rules such as `'` instead of `"` and these sort of things -->
-- [ ] My code respects the adopted style, especially lintering conventions.
-- [ ] The title of this PR is explanatory on its own, enough to be understood as part of a changelog.
-=======
 - [ ] My contribution is harmonious with the rest of the code: I'm not introducing repetitions.
 - [ ] My code respects the adopted style, especially linting conventions.
-- [ ] The title of this PR is explicative on its own, enough to be understood as part of a changelog.
->>>>>>> a82a285e
+- [ ] The title of this PR is explanatory on its own, enough to be understood as part of a changelog.
 - [ ] I added or indicated the right labels.
 <!-- If relevant, you can add a milestone label or indicate an ideal timeline for this PR, including whether the progress of this PR is linked to other PRs being completed before or after it. -->
 - [ ] I added information regarding the timeline of completion for this PR.
