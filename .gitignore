--- conflicted
+++ resolved
@@ -124,10 +124,6 @@
 # Pyre type checker
 .pyre/
 
-<<<<<<< HEAD
-.vscode/
-phys2bids/tests/data/*
-=======
 docs/generated/
 .vscode/
->>>>>>> 1ea3ce21
+phys2bids/tests/data/*