[metadata]
name = phys2bids
url = https://github.com/physiopy/phys2bids
download_url = https://github.com/physiopy/phys2bids
author = phys2bids developers
maintainer = Stefano Moia
maintainer_email = s.moia@bcbl.eu
classifiers =
    Development Status :: 5 - Production/Stable
    Intended Audience :: Science/Research
    License :: OSI Approved :: Apache Software License
    Programming Language :: Python :: 3.6
    Programming Language :: Python :: 3.7
license = Apache-2.0
description = Python library to convert physiological data files into BIDS format
long_description = file:README.md
long_description_content_type = text/markdown; charset=UTF-8
platforms = OS Independent
provides =
    phys2bids

[options]
python_requires = >=3.6.1
install_requires =
    numpy >=1.9.3, !=*rc*
    matplotlib >=3.1.1, !=3.3.0rc1
    PyYAML >=5.1, !=*rc*
tests_require =
    pytest >=5.3
test_suite = pytest
zip_safe = False
packages = find:
include_package_data = True

[options.extras_require]
acq =
    bioread >=1.0.5
mat=
    pymatreader >=0.0.24
duecredit =
    duecredit
doc =
    bokeh
    sphinx >=2.0
    sphinx-argparse
    sphinx_rtd_theme
style =
    flake8 >=3.7
    flake8-docstrings >=1.5
interfaces =
    %(acq)s
    %(mat)s
test =
    pytest >=5.3
    pytest-cov
<<<<<<< HEAD
    %(acq)s
    %(doc)s
=======
    %(interfaces)s
>>>>>>> 42bbffda
    %(style)s
all =
    %(doc)s
    %(duecredit)s
    %(interfaces)s
    %(style)s
    %(test)s

[options.package_data]
abagen =
    phys2bids/data/*
    phys2bids/heuristics/*
    phys2bids/tests/data/*

[options.entry_points]
console_scripts =
    phys2bids=phys2bids.phys2bids:_main

[flake8]
exclude=
    *build/
    heuristics
    tests
ignore = E126, E402, W503
max-line-length = 99
per-file-ignores =
    */__init__.py:F401

[tool:pytest]
doctest_optionflags = NORMALIZE_WHITESPACE
xfail_strict = true
addopts = -rx

[versioneer]
VCS = git
style = pep440
versionfile_source = phys2bids/_version.py
versionfile_build = phys2bids/_version.py
tag_prefix =
parentdir_prefix =<|MERGE_RESOLUTION|>--- conflicted
+++ resolved
@@ -53,12 +53,8 @@
 test =
     pytest >=5.3
     pytest-cov
-<<<<<<< HEAD
-    %(acq)s
     %(doc)s
-=======
     %(interfaces)s
->>>>>>> 42bbffda
     %(style)s
 all =
     %(doc)s
