#!/usr/bin/env python3
# -*- coding: utf-8 -*-

"""I/O objects for phys2bids."""

import logging
from itertools import groupby

import numpy as np

LGR = logging.getLogger(__name__)


def is_valid(var, var_type, list_type=None):
    """
    Check that the var is of a certain type.

    If type is list and list_type is specified,
    checks that the list contains list_type.

    Parameters
    ----------
    var: any type
        Variable to be checked.
    var_type: type
        Type the variable is assumed to be.
    list_type: type
        Like var_type, but applies to list elements.

    Returns
    -------
    var: any type
        Variable to be checked (same as input).

    Raises
    ------
    AttributeError
        If var is not of var_type
    """
    if not isinstance(var, var_type):
        raise AttributeError(f'The given variable is not a {var_type}')

    if var_type is list and list_type is not None:
        for element in var:
            _ = is_valid(element, list_type)

    return var


def has_size(var, data_size, token):
    """
    Check that the var has the same dimension of the data.

    If it's not the case, fill in the var or removes exceding var entry.

    Parameters
    ----------
    var: list
        Variable to be checked.
    data_size: int
        Size of data of interest.
    token: same type as `var`
        If `var` doesn't have as many elements as the data_size,
        it will be padded at the end with this `token`.
        It has to be the same type as var.

    Returns
    -------
    var: list
        Variable to be checked (same as input).
    """
    if len(var) > data_size:
        var = var[:data_size]

    if len(var) < data_size:
        _ = is_valid(token, type(var[0]))
        var = var + [token] * (data_size - len(var))

    return var


def are_equal(self, other):
    """
    Return test of equality between two objects.

    The equality is true if two objects are the same or
    if one of the objects is equivalent to the dictionary
    format of the other.
    It's particularly written for Blueprint type objects.
    This function might not work with other classes.

    Parameters
    ----------
    other:
        comparable object.

    Returns
    -------
    boolean
    """

    def _deal_with_dict_value_error(self, other):
        # Check if "self" has a 'timeseries' key. If not, return False.
        try:
            self['timeseries']
        except KeyError:
            return False
        except TypeError:
            return False
        else:
            # Check that the two objects have the same keys.
            # If not, return False, otherwise loop through the timeseries key.
            if self.keys() == other.keys():
                alltrue_timeseries = [False] * len(self['timeseries'])
                alltrue_keys = [False] * len(self)
                for j, key in enumerate(self.keys()):
                    if key == 'timeseries':
                        for i in range(len(self['timeseries'])):
                            alltrue_timeseries[i] = (self['timeseries'][i].all()
                                                     == other['timeseries'][i].all())
                        alltrue_keys[j] = all(alltrue_timeseries)
                    else:
                        alltrue_keys[j] = (self[key] == other[key])
                return all(alltrue_keys)
            else:
                return False

    try:
        # Try to compare the dictionary format of the two objects
        return self.__dict__ == other.__dict__
    except ValueError:
        return _deal_with_dict_value_error(self.__dict__, other.__dict__)
    except AttributeError:
        # If there's an AttributeError, the other object might not be a class.
        # Try to compare the dictionary format of self with the other object.
        try:
            return self.__dict__ == other
        except ValueError:
            return _deal_with_dict_value_error(self.__dict__, other)
        except AttributeError:
            # If there's an AttributeError, self is not a class.
            # Try to compare self with the dictionary format of the other object.
            try:
                return self == other.__dict__
            except ValueError:
                return _deal_with_dict_value_error(self, other.__dict__)
            except AttributeError:
                # If there's an AttributeError, both objects are not a class.
                # Try to compare self with the two object.
                try:
                    return self == other
                except ValueError:
                    return _deal_with_dict_value_error(self, other)


class BlueprintInput():
    """
    Main input object for phys2bids.

    Contains the blueprint to be populated.
    !!! Pay attention: there's rules on how to populate this object.
    See below ("Attention") !!!

    Attributes
    ----------
    timeseries: (ch, [tps]) list
        List of numpy 1d arrays - one for channel, plus one for time.
        Time channel has to be the first.
        Contains all the timeseries recorded.
        Supports different frequencies!
    freq: (ch) list of floats
        List of floats - one per channel.
        Contains all the frequencies of the recorded channel.
        Support different frequencies!
    ch_name: (ch) list of strings
        List of names of the channels - can be the header of the columns
        in the output files.
    units: (ch) list of strings
        List of the units of the channels.
    trigger_idx: int
        The trigger index. Optional. Default is 0.
    num_timepoints_found: int or None
        Amount of timepoints found in the automatic count.
        This is initialised as "None" and then computed internally,
        *if* check_trigger_amount() is run.
    thr: float or None
        Threshold used by check_trigger_amount() to detect trigger points.
        This is initialised as "None" and then computed internally,
        *if* check_trigger_amount() is run.
    time_offset: float
        Time offset found by check_trigger_amount().
        This is initialised as 0 and then computed internally,
        *if* check_trigger_amount() is run.

    Methods
    -------
    ch_amount:
        Property. Returns number of channels (ch).
    rename_channels:
        Changes the list "ch_name" in a controlled way.
    return_index:
        Returns the proper list entry of all the
        properties of the object, given an index.
    delete_at_index:
        Returns all the proper list entry of the
        properties of the object, given an index.
    check_trigger_amount:
        Counts the amounts of triggers and corrects time offset
        in "time" ndarray. Also adds property ch_amount.

    Notes
    -----
    The timeseries (and as a consequence, all the other properties)
    should start with an entry for time.
    It should have the same length of the trigger - hence same sampling.
    Meaning:
    - timeseries[0] → ndarray representing time
    - timeseries[chtrig] → ndarray representing trigger
    - timeseries[0].shape == timeseries[chtrig].shape

    As a consequence:
    - freq[0] == freq[chtrig]
    - ch_name[0] = 'time'
    - units[0] = 's'
    - Actual number of channels +1 <= ch_amount
    """

    def __init__(self, timeseries, freq, ch_name, units, trigger_idx,
                 num_timepoints_found=None, thr=None, time_offset=0):
        """Initialise BlueprintInput (see class docstring)."""
        self.timeseries = is_valid(timeseries, list, list_type=np.ndarray)
        self.freq = has_size(is_valid(freq, list,
                                      list_type=(int, float)),
                             self.ch_amount, 0.0)
        self.ch_name = has_size(ch_name, self.ch_amount, 'unknown')
        self.units = has_size(units, self.ch_amount, '[]')
        self.trigger_idx = is_valid(trigger_idx, int)
        self.num_timepoints_found = num_timepoints_found
        self.thr = thr
        self.time_offset = time_offset

    @property
    def ch_amount(self):
        """
        Property. Return number of channels (ch).

        Returns
        -------
        int
            Number of channels
        """
        return len(self.timeseries)

    def __getitem__(self, idx):
        """
        Return a copy of the object with a sliced version of self.timeseries.

        The slicing is based on the trigger. If necessary, computes a sort of
        interpolation to get the right index in multifreq.
        If the trigger was not specified, the slicing is based on the time instead.

        Parameters
        ----------
        idx: int, tuple of int or slicer
            indexes to use to slice the timeseries.

        Returns
        -------
        BlueprintInput object
            a copy of the object with the part of timeseries expressed by idx.

        Raises
        ------
        IndexError
            If the idx, represented as a slice, is out of bounds.

        Notes
        -----
        If idx is an integer, it returns an instantaneous moment for all channels.
        If it's a slice, it always returns the full slice. This means that
        potentially, depending on the frequencies, BlueprintInput[1] and
        BlueprintInput[1:2] might return different results.
        """
        sliced_timeseries = [None] * self.ch_amount
        return_instant = False
        if not self.trigger_idx:
            self.trigger_idx = 0

        trigger_length = len(self.timeseries[self.trigger_idx])
        # LGRinfo instead of print
<<<<<<< HEAD
        print(idx, trigger_length)
=======
        ### I don't think this print is necessary HERE.
        ### It would be more interesting to report the TIME the different runs start and end
        ### That can be done in slice4phys.py in a LGR.info. Please remove this print.
        print(idx, trigger_length)

>>>>>>> 8d6db53f
        # If idx is an integer, return an "instantaneous slice" and initialise slice
        # we have to deal with phys_in[idx:], cause idx is already slice(idx, None, None)
        if isinstance(idx, int):
            return_instant = True

            # If idx is a negative integer, take the idx element from the end.
            if idx < 0:
                idx = trigger_length + idx

            idx = slice(idx, idx + 1)
<<<<<<< HEAD
        # #### this statement cannot be interpreted if idx is None
=======

        # If idx.start or stop are None, make them 0 or trigger length.
        if not idx.start:
            idx.start = 0
        if not idx.stop:
            idx.stop = trigger_length

        # Check that the indexes are not out of bounds
>>>>>>> 8d6db53f
        if idx.start >= trigger_length or idx.stop > trigger_length:
            raise IndexError(f'Slice ({idx.start}, {idx.stop}) is out of '
                             f'bounds for channel {self.trigger_idx} '
                             f'with size {trigger_length}')

        # Operate on each channel on its own
        for n, channel in enumerate(self.timeseries):
            idx_dict = {'start': idx.start, 'stop': idx.stop, 'step': idx.step}
            # Adapt the slicing indexes to the right requency
            for i in ['start', 'stop', 'step']:
                if idx_dict[i]:
                    idx_dict[i] = int(np.floor(self.freq[n]
                                               / self.freq[self.trigger_idx]
                                               * idx_dict[i]))

            # Correct the slicing stop if necessary
            if idx_dict['start'] == idx_dict['stop'] or return_instant:
                idx_dict['stop'] = idx_dict['start'] + 1
            elif trigger_length == idx.stop:
                idx_dict['stop'] = len(channel)

            new_idx = slice(idx_dict['start'], idx_dict['stop'], idx_dict['step'])
            sliced_timeseries[n] = channel[new_idx]

        return BlueprintInput(sliced_timeseries, self.freq, self.ch_name,
                              self.units, self.trigger_idx,
                              self.num_timepoints_found, self.thr,
                              self.time_offset)

    def __eq__(self, other):
        """
        Return test of equality between two objects.

        Parameters
        ----------
        other:
            comparable object.

        Returns
        -------
        boolean
        """
        return are_equal(self, other)

    def rename_channels(self, new_names):
        """
        Rename the channels.

        If 'time' was specified, it makes sure that it's the first entry.

        Parameters
        ----------
        new_names: list of str
            New names for channels.

        Notes
        -----
        Outcome:
        self.ch_name: list of str
            Changes content to new_name.
        """
        if 'time' in new_names:
            del new_names[new_names.index('time')]

        new_names = ['time', ] + new_names

        self.ch_name = has_size(is_valid(new_names, list, list_type=str),
                                self.ch_amount, 'unknown')

    def return_index(self, idx):
        """
        Return the list entries of all the object properties, given an index.

        Parameters
        ----------
        idx: int
            Index of elements to return

        Returns
        -------
        out: tuple
            Tuple containing the proper list entry of all the
            properties of the object with index `idx`
        """
        return (self.timeseries[idx], self.ch_amount, self.freq[idx],
                self.ch_name[idx], self.units[idx])

    def delete_at_index(self, idx):
        """
        Delete the list entries of the object properties, given their index.

        Parameters
        ----------
        idx: int or range
            Index of elements to delete from all lists

        Notes
        -----
        Outcome:
        self.timeseries:
            Removes element at index idx
        self.freq:
            Removes element at index idx
        self.ch_name:
            Removes element at index idx
        self.units:
            Removes element at index idx
        self.trigger_idx:
            If the deleted index was the one of the trigger, set the trigger idx to 0.
        """
        del self.timeseries[idx]
        del self.freq[idx]
        del self.ch_name[idx]
        del self.units[idx]

        if self.trigger_idx == idx:
            LGR.warning('Removing trigger channel - are you sure you are doing'
                        'the right thing?')
            self.trigger_idx = 0

    def check_trigger_amount(self, thr=None, num_timepoints_expected=0, tr=0):
        """
        Count trigger points and correct time offset in channel "time".

        Parameters
        ----------
        thr: float
            Threshold to be used to detect trigger points.
            Default is 2.5
        num_timepoints_expected: int
            Number of expected triggers (num of TRs in fMRI)
        tr: float
            The Repetition Time of the fMRI data.

        Notes
        -----
        Outcome:
        self.thr: float
            Threshold used by the function to detect trigger points.
        self.num_timepoints_found: int
            Property of the `BlueprintInput` class.
            Contains the number of timepoints found
            with the automatic estimation.
        self.timeseries:
            The property `timeseries` is shifted with the 0 being
            the time of first trigger.
        """
        LGR.info('Counting trigger points')
        # Use the trigger channel to find the TRs,
        # comparing it to a given threshold.
        trigger = self.timeseries[self.trigger_idx]
        LGR.info(f'The trigger is in channel {self.trigger_idx}')
        flag = 0
        if thr is None:
            thr = np.mean(trigger) + 2 * np.std(trigger)
            flag = 1
        timepoints = trigger > thr
        num_timepoints_found = len([is_true for is_true, _ in groupby(timepoints,
                                    lambda x: x != 0) if is_true])
        if flag == 1:
            LGR.info(f'The number of timepoints according to the std_thr method '
                     f'is {num_timepoints_found}. The computed threshold is {thr:.4f}')
        else:
            LGR.info(f'The number of timepoints found with the manual threshold of {thr:.4f} '
                     f'is {num_timepoints_found}')
        time_offset = self.timeseries[0][timepoints.argmax()]

        if num_timepoints_expected:
            LGR.info('Checking number of timepoints')
            if num_timepoints_found > num_timepoints_expected:
                timepoints_extra = (num_timepoints_found
                                    - num_timepoints_expected)
                LGR.warning(f'Found {timepoints_extra} timepoints'
                            ' more than expected!\n'
                            'Assuming extra timepoints are at the end '
                            '(try again with a more liberal thr)')

            elif num_timepoints_found < num_timepoints_expected:
                timepoints_missing = (num_timepoints_expected
                                      - num_timepoints_found)
                LGR.warning(f'Found {timepoints_missing} timepoints'
                            ' less than expected!')
                if tr:
                    LGR.warning('Correcting time offset, assuming missing '
                                'timepoints are at the beginning (try again '
                                'with a more conservative thr)')
                    time_offset -= (timepoints_missing * tr)
                else:
                    LGR.warning('Can\'t correct time offset - you should '
                                'specify the TR')

            else:
                LGR.info('Found just the right amount of timepoints!')

        else:
            LGR.warning('The necessary options to find the amount of timepoints '
                        'were not provided.')
        self.thr = thr
        self.time_offset = time_offset
        self.timeseries[0] -= time_offset
        self.num_timepoints_found = num_timepoints_found

    def print_info(self, filename):
        """
        Print info on the file, channel by channel.

        Parameters
        ----------
        filename: str or path
            Name of the input file to phys2bids

        Notes
        -----
        Outcome:
        ch:
            Returns to stdout (e.g. on screen) channels,
            their names and their sampling rate.
        """
        info = (f'\n------------------------------------------------'
                f'\nFile {filename} contains:\n')
        for ch in range(1, self.ch_amount):
            info = info + (f'{ch:02d}. {self.ch_name[ch]};'
                           f' sampled at {self.freq[ch]} Hz\n')
        info = info + '------------------------------------------------\n'

        LGR.info(info)


class BlueprintOutput():
    """
    Main output object for phys2bids.

    Contains the blueprint to be exported.

    Attributes
    ----------
    timeseries: (ch x tps) :obj:`numpy.ndarray`
        Numpy 2d array of timeseries
        Contains all the timeseries recorded.
        Impose same frequency!
    freq: float
        Shared frequency of the object.
            Properties
    ch_name: (ch) list of strings
        List of names of the channels - can be the header of the columns
        in the output files.
    units: (ch) list of strings
        List of the units of the channels.
    start_time: float
        Starting time of acquisition (equivalent to first TR,
        or to the opposite sign of the time offset).
    filename: string
        Filename the object will be saved with. Init as empty string

    Methods
    -------
    ch_amount:
        Property. Returns number of channels (ch).
    return_index:
        Returns the proper list entry of all the
        properties of the object, given an index.
    delete_at_index:
        Returns all the proper list entry of the
        properties of the object, given an index.
    init_from_blueprint:
        method to populate from input blueprint instead of init
    """

    def __init__(self, timeseries, freq, ch_name, units, start_time, filename=''):
        """Initialise BlueprintOutput (see class docstring)."""
        self.timeseries = is_valid(timeseries, np.ndarray)
        self.freq = is_valid(freq, (int, float))
        self.ch_name = has_size(ch_name, self.ch_amount, 'unknown')
        self.units = has_size(units, self.ch_amount, '[]')
        self.start_time = start_time
        self.filename = is_valid(filename, str)

    @property
    def ch_amount(self):
        """
        Property. Returns number of channels (ch).

        Returns
        -------
        int
            Number of channels
        """
        return self.timeseries.shape[1]

    def __eq__(self, other):
        """
        Return test of equality between two objects.

        Parameters
        ----------
        other:
            comparable object.

        Returns
        -------
        boolean
        """
        return are_equal(self, other)

    def return_index(self, idx):
        """
        Return the list entries of all the object properties, given an index.

        Parameters
        ----------
        idx: int
            Index of elements to return

        Returns
        -------
        out: tuple
            Tuple containing the proper list entry of all the
            properties of the object with index `idx`
        """
        return (self.timeseries[:, idx], self.ch_amount, self.freq,
                self.ch_name[idx], self.units[idx], self.start_time)

    def delete_at_index(self, idx):
        """
        Delete the list entries of the object properties, given their index.

        Parameters
        ----------
        idx: int or range
            Index of elements to delete from all lists

        Notes
        -----
        Outcome:
        self.timeseries:
            Removes element at index idx
        self.ch_name:
            Removes element at index idx
        self.units:
            Removes element at index idx
        self.ch_amount:
            In all the property that are lists, the element correspondent to
            `idx` gets deleted
        """
        self.timeseries = np.delete(self.timeseries, idx, axis=1)
        del self.ch_name[idx]
        del self.units[idx]

    @classmethod
    def init_from_blueprint(cls, blueprint):
        """
        Populate the output blueprint using BlueprintInput.

        Parameters
        ----------
        cls: :obj: `BlueprintOutput`
            The object on which to operate
        blueprint: :obj: `BlueprintInput`
            The input blueprint object.
            !!! All its frequencies should be the same !!!

        Returns
        -------
        cls: :obj: `BlueprintOutput`
            Populated `BlueprintOutput` object.
        """
        timeseries = np.asarray(blueprint.timeseries).T
        freq = blueprint.freq[0]
        ch_name = blueprint.ch_name
        units = blueprint.units
        start_time = timeseries[0, 0]
        return cls(timeseries, freq, ch_name, units, start_time)<|MERGE_RESOLUTION|>--- conflicted
+++ resolved
@@ -288,17 +288,12 @@
 
         trigger_length = len(self.timeseries[self.trigger_idx])
         # LGRinfo instead of print
-<<<<<<< HEAD
-        print(idx, trigger_length)
-=======
         ### I don't think this print is necessary HERE.
         ### It would be more interesting to report the TIME the different runs start and end
         ### That can be done in slice4phys.py in a LGR.info. Please remove this print.
         print(idx, trigger_length)
 
->>>>>>> 8d6db53f
         # If idx is an integer, return an "instantaneous slice" and initialise slice
-        # we have to deal with phys_in[idx:], cause idx is already slice(idx, None, None)
         if isinstance(idx, int):
             return_instant = True
 
@@ -307,9 +302,6 @@
                 idx = trigger_length + idx
 
             idx = slice(idx, idx + 1)
-<<<<<<< HEAD
-        # #### this statement cannot be interpreted if idx is None
-=======
 
         # If idx.start or stop are None, make them 0 or trigger length.
         if not idx.start:
@@ -318,7 +310,6 @@
             idx.stop = trigger_length
 
         # Check that the indexes are not out of bounds
->>>>>>> 8d6db53f
         if idx.start >= trigger_length or idx.stop > trigger_length:
             raise IndexError(f'Slice ({idx.start}, {idx.stop}) is out of '
                              f'bounds for channel {self.trigger_idx} '
