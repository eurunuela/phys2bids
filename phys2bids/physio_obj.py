#!/usr/bin/env python3
# -*- coding: utf-8 -*-

"""
I/O objects for phys2bids.
"""

import logging
from itertools import groupby

import numpy as np

LGR = logging.getLogger(__name__)


def is_valid(var, var_type, list_type=None):
    """
    Checks that the var is of a certain type.
    If type is list and list_type is specified,
    checks that the list contains list_type.

    Parameters
    ----------
    var: any type
        Variable to be checked.
    var_type: type
        Type the variable is assumed to be.
    list_type: type
        Like var_type, but applies to list elements.

    Returns
    -------
    var: any type
        Variable to be checked (same as input).

    Raises
    ------
    AttributeError
        If var is not of var_type
    """
    if not isinstance(var, var_type):
        raise AttributeError(f'The given variable is not a {var_type}')

    if var_type is list and list_type is not None:
        for element in var:
            _ = is_valid(element, list_type)

    return var


def has_size(var, data_size, token):
    """
    Checks that the var has the same dimension of the data
    If it's not the case, fill in the var or removes exceding var entry.

    Parameters
    ----------
    var: list
        Variable to be checked.
    data_size: int
        Size of data of interest.
    token: same type as `var`
        If `var` doesn't have as many elements as the data_size,
        it will be padded at the end with this `token`.
        It has to be the same type as var.

    Returns
    -------
    var: list
        Variable to be checked (same as input).
    """
    if len(var) > data_size:
        var = var[:data_size]

    if len(var) < data_size:
        _ = is_valid(token, type(var[0]))
        var = var + [token] * (data_size - len(var))

    return var


class BlueprintInput():
    """
    Main input object for phys2bids.
    Contains the blueprint to be populated.
    !!! Pay attention: there's rules on how to populate this object.
    See below ("Attention") !!!

    Attributes
    ----------
    timeseries : (ch, [tps]) list
        List of numpy 1d arrays - one for channel, plus one for time.
        Time channel has to be the first, trigger the second.
        Contains all the timeseries recorded.
        Supports different frequencies!
    freq : (ch) list of floats
        List of floats - one per channel.
        Contains all the frequencies of the recorded channel.
        Support different frequencies!
    ch_name : (ch) list of strings
        List of names of the channels - can be the header of the columns
        in the output files.
    units : (ch) list of strings
        List of the units of the channels.
    num_timepoints_found: int or None
        Amount of timepoints found in the automatic count.
        This is initialised as "None" and then computed internally,
        *if* check_trigger_amount() is run
    thr: float
        Threshold used by check_trigger_amount() to detect trigger points.

    Methods
    -------
    ch_amount:
        Property. Returns number of channels (ch).
    rename_channels:
        Changes the list "ch_name" in a controlled way.
    return_index:
        Returns the proper list entry of all the
        properties of the object, given an index.
    delete_at_index:
        Returns all the proper list entry of the
        properties of the object, given an index.
    check_trigger_amount:
        Counts the amounts of triggers and corrects time offset
        in "time" ndarray. Also adds property ch_amount.

    Notes
    -----
    The timeseries (and as a consequence, all the other properties)
    should start with an entry for time and an entry for trigger.
    Both should have the same length - hence same sampling. Meaning:
    - timeseries[0] → ndarray representing time
    - timeseries[1] → ndarray representing trigger
    - timeseries[0].shape == timeseries[1].shape

    As a consequence:
    - freq[0] == freq[1]
    - ch_name[0] = 'time'
    - ch_name[1] = 'trigger'
    - units[0] = 's'
    - Actual number of channels (ANC) +1 <= ch_amount <= ANC +2
    """
    def __init__(self, timeseries, freq, ch_name, units):
        self.timeseries = is_valid(timeseries, list, list_type=np.ndarray)
        self.freq = has_size(is_valid(freq, list,
                                      list_type=(int, float)),
                             self.ch_amount, 0.0)
        self.ch_name = has_size(ch_name, self.ch_amount, 'unknown')
        self.units = has_size(units, self.ch_amount, '[]')
        self.num_timepoints_found = None

    @property
    def ch_amount(self):
        """
        Property. Returns number of channels (ch).

        Returns
        -------
        int
            Number of channels
        """
        return len(self.timeseries)

    def rename_channels(self, new_names, ch_trigger=None):
        """
        Renames the channels. If 'time' or 'trigger' were specified,
        it makes sure that they're the first and second entry.

        Parameters
        ----------
        new_names: list of str
            New names for channels.
        ch_trigger:
            Number of the channel containing the trigger.

        Notes
        -----
        Outcome:
        self.ch_name: list of str
            Changes content to new_name.
        """
        if 'time' in new_names:
            del new_names[new_names.index('time')]

        new_names = ['time', ] + new_names

        self.ch_name = has_size(is_valid(new_names, list, list_type=str),
                                self.ch_amount, 'unknown')

    def return_index(self, idx):
        """
        Returns the proper list entry of all the
        properties of the object, given an index.

        Parameters
        ----------
        idx: int
            Index of elements to return

        Returns
        -------
        out: tuple
            Tuple containing the proper list entry of all the
            properties of the object with index `idx`
        """
        return (self.timeseries[idx], self.ch_amount, self.freq[idx],
                self.ch_name[idx], self.units[idx])

    def delete_at_index(self, idx):
        """
        Returns all the proper list entry of the
        properties of the object, given an index.

        Parameters
        ----------
        idx: int or range
            Index of elements to delete from all lists

        Notes
        -----
        Outcome:
        self.timeseries:
            Removes element at index idx
        self.freq:
            Removes element at index idx
        self.ch_name:
            Removes element at index idx
        self.units:
            Removes element at index idx
        self.ch_amount:
            In all the property that are lists, the element correspondent to
            `idx` gets deleted
        """
        del self.timeseries[idx]
        del self.freq[idx]
        del self.ch_name[idx]
        del self.units[idx]

    def check_trigger_amount(self, chtrig=1, thr=None, num_timepoints_expected=0, tr=0):
        """
        Counts trigger points and corrects time offset in
        the list representing time.

        Parameters
        ----------
        thr: float
            Threshold to be used to detect trigger points.
            Default is 2.5
        num_timepoints_expected: int
            Number of expected triggers (num of TRs in fMRI)
        tr: float
            The Repetition Time of the fMRI data.

        Notes
        -----
        Outcome:
        self.thr: float
            Threshold used by the function to detect trigger points.
        self.num_timepoints_found: int
            Property of the `BlueprintInput` class.
            Contains the number of timepoints found
            with the automatic estimation.
        self.timeseries:
            The property `timeseries` is shifted with the 0 being
            the time of first trigger.
        """
        LGR.info('Counting trigger points')
        # Use the trigger channel to find the TRs,
        # comparing it to a given threshold.
        trigger = self.timeseries[chtrig]
<<<<<<< HEAD
        if thr is None:
            thr = np.mean(trigger) + 2 * np.std(trigger)
        timepoints = trigger > thr
        num_timepoints_found = len([is_true for is_true, _ in groupby(timepoints,
                                    lambda x: x != 0) if is_true])
        LGR.info(f'The number of timepoints according to the std_thr method '
                 f'is {num_timepoints_found}. The computed threshold is {thr}')
=======
        flag = 0
        if thr is None:
            thr = np.mean(trigger) + 2 * np.std(trigger)
            flag = 1
        timepoints = trigger > thr
        num_timepoints_found = len([is_true for is_true, _ in groupby(timepoints,
                                    lambda x: x != 0) if is_true])
        if flag == 1:
            LGR.info(f'The number of timepoints according to the std_thr method '
                     f'is {num_timepoints_found}. The computed threshold is {thr}')
        else:
            LGR.info(f'The number of timepoints found with the manual threshold of {thr} '
                     f'is {num_timepoints_found}')
>>>>>>> 6e6591f1
        time_offset = self.timeseries[0][timepoints.argmax()]

        if num_timepoints_expected:
            LGR.info('Checking number of timepoints')
            if num_timepoints_found > num_timepoints_expected:
                timepoints_extra = (num_timepoints_found
                                    - num_timepoints_expected)
                LGR.warning(f'Found {timepoints_extra} timepoints'
                            ' more than expected!\n'
                            'Assuming extra timepoints are at the end '
                            '(try again with a more liberal thr)')

            elif num_timepoints_found < num_timepoints_expected:
                timepoints_missing = (num_timepoints_expected
                                      - num_timepoints_found)
                LGR.warning(f'Found {timepoints_missing} timepoints'
                            ' less than expected!')
                if tr:
                    LGR.warning('Correcting time offset, assuming missing '
                                'timepoints are at the beginning (try again '
                                'with a more conservative thr)')
                    time_offset -= (timepoints_missing * tr)
                else:
                    LGR.warning('Can\'t correct time offset - you should '
                                'specify the TR')

            else:
                LGR.info('Found just the right amount of timepoints!')

        else:
            LGR.warning('The necessary options to find the amount of timepoints '
                        'were not provided.')
        self.thr = thr
        self.timeseries[0] -= time_offset
        self.num_timepoints_found = num_timepoints_found

    def print_info(self, filename):
        """
        Print info on the file, channel by channel.

        Parameters
        ----------
        filename: str or path
            Name of the input file to phys2bids

        Notes
        -----
        Outcome:
        ch:
            Returns to stdout (e.g. on screen) channels,
            their names and their sampling rate.
        """
        info = (f'\n------------------------------------------------'
                f'\nFile {filename} contains:\n')
        for ch in range(1, self.ch_amount):
            info = info + (f'{ch:02d}. {self.ch_name[ch]};'
                           f' sampled at {self.freq[ch]} Hz\n')
        info = info + f'------------------------------------------------\n'

        LGR.info(info)


class BlueprintOutput():
    """
    Main output object for phys2bids.
    Contains the blueprint to be exported.

    Attributes
    ----------
    timeseries : (ch x tps) :obj:`numpy.ndarray`
        Numpy 2d array of timeseries
        Contains all the timeseries recorded.
        Impose same frequency!
    freq : float
        Shared frequency of the object.
            Properties
    ch_name : (ch) list of strings
        List of names of the channels - can be the header of the columns
        in the output files.
    units : (ch) list of strings
        List of the units of the channels.
    start_time : float
        Starting time of acquisition (equivalent to first TR,
        or to the opposite sign of the time offset).

    Methods
    -------
    ch_amount:
        Property. Returns number of channels (ch).
    return_index:
        Returns the proper list entry of all the
        properties of the object, given an index.
    delete_at_index:
        Returns all the proper list entry of the
        properties of the object, given an index.
    init_from_blueprint:
        method to populate from input blueprint instead of init
    """
    def __init__(self, timeseries, freq, ch_name, units, start_time):
        self.timeseries = is_valid(timeseries, np.ndarray)
        self.freq = is_valid(freq, (int, float))
        self.ch_name = has_size(ch_name, self.ch_amount, 'unknown')
        self.units = has_size(units, self.ch_amount, '[]')
        self.start_time = start_time

    @property
    def ch_amount(self):
        """
        Property. Returns number of channels (ch).

        Returns
        -------
        int
            Number of channels
        """
        return self.timeseries.shape[1]

    def return_index(self, idx):
        """
        Returns all the proper list entry of the
        properties of the object, given an index.

        Parameters
        ----------
        idx: int
            Index of elements to return

        Returns
        -------
        out: tuple
            Tuple containing the proper list entry of all the
            properties of the object with index `idx`
        """
        return (self.timeseries[:, idx], self.ch_amount, self.freq,
                self.ch_name[idx], self.units[idx], self.start_time)

    def delete_at_index(self, idx):
        """
        Returns all the proper list entry of the
        properties of the object, given an index.

        Parameters
        ----------
        idx: int or range
            Index of elements to delete from all lists

        Notes
        -----
        Outcome:
        self.timeseries:
            Removes element at index idx
        self.ch_name:
            Removes element at index idx
        self.units:
            Removes element at index idx
        self.ch_amount:
            In all the property that are lists, the element correspondent to
            `idx` gets deleted
        """
        self.timeseries = np.delete(self.timeseries, idx, axis=1)
        del self.ch_name[idx]
        del self.units[idx]

    @classmethod
    def init_from_blueprint(cls, blueprint):
        """
        Method to populate the output blueprint using BlueprintInput.

        Parameters
        ----------
        cls: :obj: `BlueprintOutput`
            The object on which to operate
        blueprint: :obj: `BlueprintInput`
            The input blueprint object.
            !!! All its frequencies should be the same !!!

        Returns
        -------
        cls: :obj: `BlueprintOutput`
            Populated `BlueprintOutput` object.
        """
        timeseries = np.asarray(blueprint.timeseries).T
        freq = blueprint.freq[0]
        ch_name = blueprint.ch_name
        units = blueprint.units
        start_time = timeseries[0, 0]
        return cls(timeseries, freq, ch_name, units, start_time)<|MERGE_RESOLUTION|>--- conflicted
+++ resolved
@@ -269,15 +269,6 @@
         # Use the trigger channel to find the TRs,
         # comparing it to a given threshold.
         trigger = self.timeseries[chtrig]
-<<<<<<< HEAD
-        if thr is None:
-            thr = np.mean(trigger) + 2 * np.std(trigger)
-        timepoints = trigger > thr
-        num_timepoints_found = len([is_true for is_true, _ in groupby(timepoints,
-                                    lambda x: x != 0) if is_true])
-        LGR.info(f'The number of timepoints according to the std_thr method '
-                 f'is {num_timepoints_found}. The computed threshold is {thr}')
-=======
         flag = 0
         if thr is None:
             thr = np.mean(trigger) + 2 * np.std(trigger)
@@ -291,7 +282,6 @@
         else:
             LGR.info(f'The number of timepoints found with the manual threshold of {thr} '
                      f'is {num_timepoints_found}')
->>>>>>> 6e6591f1
         time_offset = self.timeseries[0][timepoints.argmax()]
 
         if num_timepoints_expected:
