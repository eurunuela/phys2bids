--- conflicted
+++ resolved
@@ -225,12 +225,8 @@
     - Actual number of channels +1 <= ch_amount
     """
 
-<<<<<<< HEAD
-    def __init__(self, timeseries, freq, ch_name, units, trigger_idx):
-=======
     def __init__(self, timeseries, freq, ch_name, units, trigger_idx,
                  num_timepoints_found=None, thr=None, time_offset=0):
->>>>>>> 4dadc7e9
         """Initialise BlueprintInput (see class docstring)."""
         self.timeseries = is_valid(timeseries, list, list_type=np.ndarray)
         self.freq = has_size(is_valid(freq, list,
@@ -239,13 +235,9 @@
         self.ch_name = has_size(ch_name, self.ch_amount, 'unknown')
         self.units = has_size(units, self.ch_amount, '[]')
         self.trigger_idx = is_valid(trigger_idx, int)
-<<<<<<< HEAD
-        self.num_timepoints_found = None
-=======
         self.num_timepoints_found = num_timepoints_found
         self.thr = thr
         self.time_offset = time_offset
->>>>>>> 4dadc7e9
 
     @property
     def ch_amount(self):
@@ -260,45 +252,6 @@
         return len(self.timeseries)
 
     def __getitem__(self, idx):
-<<<<<<< HEAD
-        """
-        Return a copy of the object with a sliced version of self.timeseries.
-
-        The slicing is based on the trigger. If necessary, computes a sort of
-        interpolation to get the right index in multifreq.
-
-        Parameters
-        ----------
-        idx: int, tuple of int or slicer
-            indexes to use to slice the timeseries.
-
-        Returns
-        -------
-        BlueprintInput object
-            a copy of the object with the part of timeseries expressed by idx.
-        """
-        sliced_timeseries = []
-
-        if isinstance(idx, int):
-            idx = slice(idx, idx + 1)
-
-        if not self.trigger_idx:
-            self.trigger_idx = 0
-
-        for n, channel in enumerate(self.timeseries):
-            idx_dict = {'start': idx.start, 'stop': idx.stop, 'step': idx.step}
-            for i in ['start', 'stop', 'step']:
-                if idx_dict[i]:
-                    idx_dict[i] = int(np.floor(self.freq[n]
-                                               / self.freq[self.trigger_idx]
-                                               * idx_dict[i]))
-
-            new_idx = slice(idx_dict['start'], idx_dict['stop'], idx_dict['step'])
-            sliced_timeseries[n] = channel[new_idx]
-
-        return BlueprintInput(sliced_timeseries, self.freq, self.ch_name,
-                              self.units, self.trigger_idx)
-=======
         """
         Return a copy of the object with a sliced version of self.timeseries.
 
@@ -388,7 +341,6 @@
         boolean
         """
         return are_equal(self, other)
->>>>>>> 4dadc7e9
 
     def rename_channels(self, new_names):
         """
