--- conflicted
+++ resolved
@@ -2,12 +2,9 @@
 from pkg_resources import resource_filename
 from phys2bids.interfaces import txt
 from pytest import raises
-<<<<<<< HEAD
-=======
 import sys
 import io
 import wget
->>>>>>> 937a0224
 
 
 def test_read_header_and_channels():
@@ -22,13 +19,8 @@
     assert len(channels) == 1336816  # check proper number of timepoints
     assert len(header[-1]) == 6  # check extra line is deleted
     # load file with comment
-<<<<<<< HEAD
-    assert len(channels[6]) == 6  # check the comment has been eliminated
-    # this file has a comment and extra tab
-=======
     url = 'https://osf.io/q4x2f/download'
     # url to Test_2minRest_trig_multifreq_header_comment.txt
->>>>>>> 937a0224
     test_filename = 'Test_2minRest_trig_multifreq_header_comment.txt'
     test_path = resource_filename('phys2bids', 'tests/data')
     test_full_path = os.path.join(test_path, test_filename)
@@ -44,24 +36,22 @@
     test_filename = 'Test_belt_pulse_samefreq.txt'
     test_path = resource_filename('phys2bids', 'tests/data')
     test_full_path = os.path.join(test_path, test_filename)
-<<<<<<< HEAD
-    header_acq, channels = txt.read_header_and_channels(test_full_path, chtrig)
-=======
     chtrig = 1
     stdout = sys.stdout
     sys.stdout = io.StringIO()
->>>>>>> 937a0224
     txt.populate_phys_input(test_full_path, chtrig)
     # testing for labchart files
     # testing file already downloaded in the first test
     test_filename = 'Test_2minRest_trig_multifreq_header_comment.txt'
     test_full_path = os.path.join(test_path, test_filename)
     chtrig = 1
-    header_labchart, channels = txt.read_header_and_channels(test_full_path, chtrig)
     txt.populate_phys_input(test_full_path, chtrig)
+    output = sys.stdout.getvalue()
+    sys.stdout = stdout
     # check the printing output according to each format
-    assert 'acq' in header_acq[0][0]
-    assert 'Interval=' in header_labchart[0]
+    output = output.split('\n')
+    assert 'AcqKnowledge format' in output[0]
+    assert 'Labchart format' in output[2]
 
 
 def test_process_labchart():
