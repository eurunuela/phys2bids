--- conflicted
+++ resolved
@@ -60,10 +60,6 @@
     assert os.path.normpath(test_result) == os.path.normpath(str(heur_path))
 
 
-<<<<<<< HEAD
-def test_participants_file():
-    test_tsv = 'participants.tsv'
-=======
 @pytest.mark.parametrize('outdir', '.')
 def test_README_file(outdir):
     readme_file(outdir)
@@ -75,5 +71,4 @@
 def test_dataset_description_file(outdir):
     dataset_description_file(outdir)
     assert os.path.join(outdir, "dataset_description.json")
-    os.remove(os.path.join(outdir, "dataset_description.json"))
->>>>>>> 83bbbccd
+    os.remove(os.path.join(outdir, "dataset_description.json"))