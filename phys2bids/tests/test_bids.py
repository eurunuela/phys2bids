import os
from pkg_resources import resource_filename

import pytest
import yaml
from csv import reader

from phys2bids import bids
from phys2bids.bids import UNIT_ALIASES
from phys2bids.utils import append_list_as_row


def test_bidsify_units():
    # Add a dictionary of test possibilities
    unit_tests = {
                  # test unit with standard prefix
                  'centik': 'cK', 'CENTIk': 'cK',
                  # test unit with not standard prefix
                  'matV': 'matV', 'BigV': 'BigV',
                  # test unit that are not bids standard
                  'mmHg': 'mmHg', 'mmlie': 'mmlie', 'MMLIE': 'MMLIE',
                 }
    # Actually test
    for unit_key in unit_tests.keys():
        assert bids.bidsify_units(unit_key) == unit_tests[unit_key]
    # test there is not problem with every unit in the dict
    for unit_key in UNIT_ALIASES.keys():
        assert bids.bidsify_units(unit_key) == bids.UNIT_ALIASES[unit_key]


@pytest.mark.parametrize('test_sub', ['SBJ01', 'sub-006', '006'])
@pytest.mark.parametrize('test_ses', ['', 'S05', 'ses-42', '42'])
def test_use_heuristic(tmpdir, test_sub, test_ses):
    test_heur_path = resource_filename('phys2bids', 'heuristics')
    test_heur_file = 'heur_test_acq.py'
    test_full_heur_path = os.path.join(test_heur_path, test_heur_file)
    test_input_path = resource_filename('phys2bids', 'tests/data')
    test_input_file = 'Test_belt_pulse_samefreq.acq'
    test_full_input_path = os.path.join(test_input_path, test_input_file)
    test_outdir = tmpdir
    test_record_label = 'test'

<<<<<<< HEAD
    heur_path = use_heuristic(test_full_heur_path, test_sub, test_ses,
                              test_full_input_path, test_outdir,
                              record_label=test_record_label)
=======
    heur_path = bids.use_heuristic(test_full_heur_path, test_sub, test_ses,
                                   test_full_input_path, test_outdir, test_record_label)
>>>>>>> 1f9c745d

    if test_sub[:4] == 'sub-':
        test_sub = test_sub[4:]

    test_result_path = (f'{tmpdir}/sub-{test_sub}')
    test_result_name = (f'sub-{test_sub}')

    if test_ses[:4] == 'ses-':
        test_ses = test_ses[4:]

    if test_ses:
        test_result_path = (f'{test_result_path}/ses-{test_ses}')
        test_result_name = (f'{test_result_name}_ses-{test_ses}')

    test_result = (f'{test_result_path}/func/{test_result_name}'
                   f'_task-test_rec-biopac_run-01_recording-test_physio')

    assert os.path.normpath(test_result) == os.path.normpath(str(heur_path))


@pytest.mark.parametrize('outdir', '.')
def test_README_file(outdir):
    bids.readme_file(outdir)
    assert os.path.join(outdir, "README.md")
    os.remove(os.path.join(outdir, "README.md"))


@pytest.mark.parametrize('outdir', '.')
def test_dataset_description_file(outdir):
    bids.dataset_description_file(outdir)
    assert os.path.join(outdir, "dataset_description.json")
    os.remove(os.path.join(outdir, "dataset_description.json"))


@pytest.mark.parametrize('outdir', '.')
def test_participants_file(outdir):

    # Checks first condition in line 198
    test_sub = '001'
    test_sub_no_yml = '002'
    test_missing_sub = '003'
    test_yaml_path = os.path.join(outdir, 'test.yml')

    # Populate yaml file
    data = dict(participant=dict(
                participant_id=f'sub-{test_sub}',
                age='25',
                sex='m',
                handedness='r'))

    test_header = ['participant_id', 'age', 'sex', 'handedness']
    test_data = [f'sub-{test_sub}', '25', 'm', 'r']
    test_na = [f'sub-{test_sub_no_yml}', 'n/a', 'n/a', 'n/a']
    test_missing = [f'sub-{test_missing_sub}', 'n/a', 'n/a', 'n/a']
    test_list = [test_header, test_data]
    test_no_yml = [test_header, test_data, test_na]
    test_missing_list = [test_header, test_data, test_na, test_missing]

    # Checks validity of tsv lines when yml file is given
    with open(test_yaml_path, 'w') as outfile:
        yaml.dump(data, outfile, default_flow_style=False)

    bids.participants_file(outdir, test_yaml_path, test_sub)

    counter = 0
    with open(os.path.join(outdir, 'participants.tsv')) as pf:
        tsvreader = reader(pf, delimiter="\t")
        for line in tsvreader:
            assert line == test_list[counter]
            counter += 1

    # Checks when no yml file is given
    bids.participants_file(outdir=outdir, yml='', sub=test_sub_no_yml)
    counter = 0
    with open(os.path.join(outdir, 'participants.tsv')) as pf:
        tsvreader = reader(pf, delimiter="\t")
        for line in tsvreader:
            assert line == test_no_yml[counter]
            counter += 1

    # Checks validity of tsv lines when file exists but no line for Subject
    bids.participants_file(outdir=outdir, yml='', sub=test_missing_sub)
    counter = 0
    with open(os.path.join(outdir, 'participants.tsv')) as pf:
        tsvreader = reader(pf, delimiter="\t")
        for line in tsvreader:
            assert line == test_missing_list[counter]
            counter += 1

    # Test that subject from previous check is already there
    bids.participants_file(outdir=outdir, yml='', sub=test_missing_sub)
    counter = 0
    with open(os.path.join(outdir, 'participants.tsv')) as pf:
        tsvreader = reader(pf, delimiter="\t")
        for line in tsvreader:
            assert line == test_missing_list[counter]
            counter += 1

    os.remove(os.path.join(outdir, "participants.tsv"))
    os.remove(os.path.join(outdir, "test.yml"))<|MERGE_RESOLUTION|>--- conflicted
+++ resolved
@@ -40,14 +40,8 @@
     test_outdir = tmpdir
     test_record_label = 'test'
 
-<<<<<<< HEAD
-    heur_path = use_heuristic(test_full_heur_path, test_sub, test_ses,
-                              test_full_input_path, test_outdir,
-                              record_label=test_record_label)
-=======
     heur_path = bids.use_heuristic(test_full_heur_path, test_sub, test_ses,
                                    test_full_input_path, test_outdir, test_record_label)
->>>>>>> 1f9c745d
 
     if test_sub[:4] == 'sub-':
         test_sub = test_sub[4:]
