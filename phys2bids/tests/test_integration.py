--- conflicted
+++ resolved
@@ -20,382 +20,4 @@
         num_found = re.findall(r"[-+]?\d*\.\d+|\d+", str_found)
         return str_expected in num_found
     else:
-        return str_expected in str_found
-
-
-<<<<<<< HEAD
-# def test_integration_acq(samefreq_full_acq_file):
-#     """
-#     Does the integration test for an acq file
-#     """
-
-#     test_path, test_filename = split(samefreq_full_acq_file)
-#     test_chtrig = 3
-#     conversion_path = join(test_path, 'code', 'conversion')
-
-#     print('Running phys2bids...')
-#     phys2bids(filename=test_filename, indir=test_path, outdir=test_path,
-#               chtrig=test_chtrig, num_timepoints_expected=1, tr=1)
-
-#     print('Checking generated files...')
-#     # Check that files are generated
-#     for suffix in ['.json', '.tsv.gz']:
-#         assert isfile(join(test_path, 'Test_belt_pulse_samefreq' + suffix))
-
-#     # Check files in extra are generated
-#     for suffix in ['.log', '_trigger_time.png']:
-#         assert isfile(join(conversion_path, 'Test_belt_pulse_samefreq' + suffix))
-
-#     # Read log file (note that this file is not the logger file)
-#     with open(join(conversion_path, 'Test_belt_pulse_samefreq.log')) as log_info:
-#         log_info = log_info.readlines()
-
-#     # Check timepoints expected
-#     assert check_string(log_info, 'Timepoints expected', '1')
-#     # Check timepoints found
-#     assert check_string(log_info, 'Timepoints found', '60')
-#     # Check sampling frequency
-#     assert check_string(log_info, 'Sampling Frequency', '10000.0')
-#     # Check sampling started
-#     assert check_string(log_info, 'Sampling started', '10.4251')
-#     # Check start time
-#     assert check_string(log_info, 'first trigger', 'Time 0', is_num=False)
-
-#     # Checks json file
-#     with open(join(test_path, 'Test_belt_pulse_samefreq.json')) as json_file:
-#         json_data = json.load(json_file)
-
-#     # Compares values in json file with ground truth
-#     assert math.isclose(json_data['SamplingFrequency'], 10000.0)
-#     assert math.isclose(json_data['StartTime'], 10.4251)
-#     assert json_data['Columns'] == ['time', 'RESP - RSP100C', 'PULSE - Custom, DA100C',
-#                                     'MR TRIGGER - Custom, HLT100C - A 5', 'PPG100C', 'CO2', 'O2']
-
-#     print('Removing generated files...')
-#     # Remove generated files
-#     for filename in glob.glob(join(conversion_path, 'phys2bids*')):
-#         remove(filename)
-#     for filename in glob.glob(join(test_path, 'Test_belt_pulse_samefreq*')):
-#         remove(filename)
-#     shutil.rmtree(conversion_path)
-
-
-# def test_integration_heuristic(multifreq_lab_file):
-#     """
-#     Does integration test of tutorial file with heurositics
-#     """
-
-#     test_path, test_filename = split(multifreq_lab_file)
-#     test_full_path = join(test_path, test_filename)
-#     test_chtrig = 3
-#     test_outdir = test_path
-#     conversion_path = join(test_path, 'code', 'conversion')
-#     test_ntp = 158
-#     test_tr = 1.2
-#     test_thr = 0.735
-#     heur_path = resource_filename('phys2bids', 'heuristics')
-#     test_heur = join(heur_path, 'heur_test_multifreq.py')
-
-#     # Move into folder
-#     subprocess.run(f'cd {test_path}', shell=True, check=True)
-#     # Phys2bids call through terminal
-#     command_str = (f'phys2bids -in {test_full_path} ',
-#                    f'-chtrig {test_chtrig} -outdir {test_outdir} ',
-#                    f'-tr {test_tr} -ntp {test_ntp} -thr {test_thr} ',
-#                    f'-sub 006 -ses 01 -heur {test_heur}')
-#     command_str = ''.join(command_str)
-#     subprocess.run(command_str, shell=True, check=True)
-
-#     # Check that call.sh is generated
-#     assert isfile(join(conversion_path, 'call.sh'))
-
-#     # Read logger file
-#     logger_file = glob.glob(join(conversion_path, '*phys2bids*'))[0]
-#     with open(logger_file) as logger_info:
-#         logger_info = logger_info.readlines()
-
-#     # Get version info
-#     current_version = get_versions()
-#     assert check_string(logger_info, 'phys2bids version', current_version['version'], is_num=False)
-
-#     assert check_string(logger_info, '01. Trigger; sampled at', '1000.0')
-#     assert check_string(logger_info, '04. Belt; sampled at', '500.0')
-
-#     # Check that files are generated in conversion path
-#     for freq in ['40', '100', '500', '1000']:
-#         assert isfile(join(conversion_path,
-#                            'sub-006_ses-01_task-test_rec-biopac_run-01_'
-#                            f'recording-{freq}Hz_physio.log'))
-#     assert isfile(join(conversion_path,
-#                        'Test1_multifreq_onescan_sub-006_ses-01_trigger_time.png'))
-#     assert isfile(join(conversion_path, 'Test1_multifreq_onescan.png'))
-#     assert isfile(join(conversion_path, 'heur_test_multifreq.py'))
-#     test_path_output = join(test_path, 'sub-006/ses-01/func')
-
-#     # Check that files are generated
-#     base_filename = 'sub-006_ses-01_task-test_rec-biopac_run-01_recording-'
-#     for suffix in ['.json', '.tsv.gz']:
-#         for freq in ['40', '100', '500', '1000']:
-#             assert isfile(join(test_path_output,
-#                                f'{base_filename}{freq}Hz_physio{suffix}'))
-
-#     # ##### Checks for 40 Hz files
-#     # Read log file (note that this file is not the logger file)
-#     log_filename = 'sub-006_ses-01_task-test_rec-biopac_run-01_recording-40Hz_physio.log'
-#     with open(join(conversion_path, log_filename)) as log_info:
-#         log_info = log_info.readlines()
-
-#     # Check timepoints expected
-#     assert check_string(log_info, 'Timepoints expected', '158')
-#     # Check timepoints found
-#     assert check_string(log_info, 'Timepoints found', '1')
-#     # Check sampling frequency
-#     assert check_string(log_info, 'Sampling Frequency', '40.0')
-#     # Check sampling started
-#     assert check_string(log_info, 'Sampling started', '-157.8535')
-#     # Check first trigger
-#     assert check_string(log_info, 'first trigger', 'Time 0', is_num=False)
-
-#     # Checks json file
-#     json_filename = 'sub-006_ses-01_task-test_rec-biopac_run-01_recording-40Hz_physio.json'
-#     with open(join(test_path_output, json_filename)) as json_file:
-#         json_data = json.load(json_file)
-
-#     # Compares values in json file with ground truth
-#     assert math.isclose(json_data['SamplingFrequency'], 40.0,)
-#     assert math.isclose(json_data['StartTime'], -157.8535,)
-#     assert json_data['Columns'] == ['O2']
-
-#     # ##### Checks for 100 Hz files
-#     # Read log file (note that this file is not the logger file)
-#     log_filename = 'sub-006_ses-01_task-test_rec-biopac_run-01_recording-100Hz_physio.log'
-#     with open(join(conversion_path, log_filename)) as log_info:
-#         log_info = log_info.readlines()
-
-#     # Check timepoints expected
-#     assert check_string(log_info, 'Timepoints expected', '158')
-#     # Check timepoints found
-#     assert check_string(log_info, 'Timepoints found', '1')
-#     # Check sampling frequency
-#     assert check_string(log_info, 'Sampling Frequency', '100.0')
-#     # Check sampling started
-#     assert check_string(log_info, 'Sampling started', '-0.3057')
-#     # Check first trigger
-#     assert check_string(log_info, 'first trigger', 'Time 0', is_num=False)
-
-#     # Checks json file
-#     json_filename = 'sub-006_ses-01_task-test_rec-biopac_run-01_recording-100Hz_physio.json'
-#     with open(join(test_path_output, json_filename)) as json_file:
-#         json_data = json.load(json_file)
-
-#     # Compares values in json file with ground truth
-#     assert math.isclose(json_data['SamplingFrequency'], 100.0,)
-#     assert math.isclose(json_data['StartTime'], -0.3057,)
-#     assert json_data['Columns'] == ['CO2']
-
-#     # Remove generated files
-#     shutil.rmtree(test_path_output)
-#     shutil.rmtree(conversion_path)
-#     for filename in glob.glob(join(test_path, 'Test1_multifreq_onescan*')):
-#         remove(filename)
-=======
-def test_integration_acq(samefreq_full_acq_file):
-    """
-    Does the integration test for an acq file
-    """
-
-    test_path, test_filename = split(samefreq_full_acq_file)
-    test_chtrig = 3
-    conversion_path = join(test_path, 'code', 'conversion')
-
-    phys2bids(filename=test_filename, indir=test_path, outdir=test_path,
-              chtrig=test_chtrig, num_timepoints_expected=1, tr=1)
-
-    # Check that files are generated
-    for suffix in ['.json', '.tsv.gz']:
-        assert isfile(join(test_path, 'Test_belt_pulse_samefreq' + suffix))
-
-    # Check files in extra are generated
-    for suffix in ['.log', '_trigger_time.png']:
-        assert isfile(join(conversion_path, 'Test_belt_pulse_samefreq' + suffix))
-
-    # Read log file (note that this file is not the logger file)
-    with open(join(conversion_path, 'Test_belt_pulse_samefreq.log')) as log_info:
-        log_info = log_info.readlines()
-
-    # Check timepoints expected
-    assert check_string(log_info, 'Timepoints expected', '1')
-    # Check timepoints found
-    assert check_string(log_info, 'Timepoints found', '60')
-    # Check sampling frequency
-    assert check_string(log_info, 'Sampling Frequency', '10000.0')
-    # Check sampling started
-    assert check_string(log_info, 'Sampling started', '10.4251')
-    # Check start time
-    assert check_string(log_info, 'first trigger', 'Time 0', is_num=False)
-
-    # Checks json file
-    with open(join(test_path, 'Test_belt_pulse_samefreq.json')) as json_file:
-        json_data = json.load(json_file)
-
-    # Compares values in json file with ground truth
-    assert math.isclose(json_data['SamplingFrequency'], 10000.0)
-    assert math.isclose(json_data['StartTime'], 10.4251)
-    assert json_data['Columns'] == ['time', 'RESP - RSP100C', 'PULSE - Custom, DA100C',
-                                    'MR TRIGGER - Custom, HLT100C - A 5', 'PPG100C', 'CO2', 'O2']
-
-    # Remove generated files
-    for filename in glob.glob(join(conversion_path, 'phys2bids*')):
-        remove(filename)
-    for filename in glob.glob(join(test_path, 'Test_belt_pulse_samefreq*')):
-        remove(filename)
-    shutil.rmtree(conversion_path)
-
-
-def test_integration_heuristic(multifreq_lab_file):
-    """
-    Does integration test of tutorial file with heurositics
-    """
-
-    test_path, test_filename = split(multifreq_lab_file)
-    test_full_path = join(test_path, test_filename)
-    test_chtrig = 3
-    test_outdir = test_path
-    conversion_path = join(test_path, 'code', 'conversion')
-    test_ntp = 158
-    test_tr = 1.2
-    test_thr = 0.735
-    heur_path = resource_filename('phys2bids', 'heuristics')
-    test_heur = join(heur_path, 'heur_test_multifreq.py')
-
-    # Move into folder
-    subprocess.run(f'cd {test_path}', shell=True, check=True)
-    # Phys2bids call through terminal
-    command_str = (f'phys2bids -in {test_full_path} ',
-                   f'-chtrig {test_chtrig} -outdir {test_outdir} ',
-                   f'-tr {test_tr} -ntp {test_ntp} -thr {test_thr} ',
-                   f'-sub 006 -ses 01 -heur {test_heur}')
-    command_str = ''.join(command_str)
-    subprocess.run(command_str, shell=True, check=True)
-
-    # Check that call.sh is generated
-    assert isfile(join(conversion_path, 'call.sh'))
-
-    # Read logger file
-    logger_file = glob.glob(join(conversion_path, '*phys2bids*'))[0]
-    with open(logger_file) as logger_info:
-        logger_info = logger_info.readlines()
-
-    # Get version info
-    current_version = get_versions()
-    assert check_string(logger_info, 'phys2bids version', current_version['version'], is_num=False)
-
-    assert check_string(logger_info, '01. Trigger; sampled at', '1000.0')
-    assert check_string(logger_info, '04. Belt; sampled at', '500.0')
-
-    # Check that files are generated in conversion path
-    for freq in ['40', '100', '500', '1000']:
-        assert isfile(join(conversion_path,
-                           'sub-006_ses-01_task-test_rec-biopac_run-01_'
-                           f'recording-{freq}Hz_physio.log'))
-    assert isfile(join(conversion_path,
-                       'Test1_multifreq_onescan_sub-006_ses-01_trigger_time.png'))
-    assert isfile(join(conversion_path, 'Test1_multifreq_onescan.png'))
-    assert isfile(join(conversion_path, 'heur_test_multifreq.py'))
-    test_path_output = join(test_path, 'sub-006/ses-01/func')
-
-    # Check that files are generated
-    base_filename = 'sub-006_ses-01_task-test_rec-biopac_run-01_recording-'
-    for suffix in ['.json', '.tsv.gz']:
-        for freq in ['40', '100', '500', '1000']:
-            assert isfile(join(test_path_output,
-                               f'{base_filename}{freq}Hz_physio{suffix}'))
-
-    # ##### Checks for 40 Hz files
-    # Read log file (note that this file is not the logger file)
-    log_filename = 'sub-006_ses-01_task-test_rec-biopac_run-01_recording-40Hz_physio.log'
-    with open(join(conversion_path, log_filename)) as log_info:
-        log_info = log_info.readlines()
-
-    # Check timepoints expected
-    assert check_string(log_info, 'Timepoints expected', '158')
-    # Check timepoints found
-    assert check_string(log_info, 'Timepoints found', '1')
-    # Check sampling frequency
-    assert check_string(log_info, 'Sampling Frequency', '40.0')
-    # Check sampling started
-    assert check_string(log_info, 'Sampling started', '-157.8535')
-    # Check first trigger
-    assert check_string(log_info, 'first trigger', 'Time 0', is_num=False)
-
-    # Checks json file
-    json_filename = 'sub-006_ses-01_task-test_rec-biopac_run-01_recording-40Hz_physio.json'
-    with open(join(test_path_output, json_filename)) as json_file:
-        json_data = json.load(json_file)
-
-    # Compares values in json file with ground truth
-    assert math.isclose(json_data['SamplingFrequency'], 40.0,)
-    assert math.isclose(json_data['StartTime'], -157.8535,)
-    assert json_data['Columns'] == ['O2']
-
-    # ##### Checks for 100 Hz files
-    # Read log file (note that this file is not the logger file)
-    log_filename = 'sub-006_ses-01_task-test_rec-biopac_run-01_recording-100Hz_physio.log'
-    with open(join(conversion_path, log_filename)) as log_info:
-        log_info = log_info.readlines()
-
-    # Check timepoints expected
-    assert check_string(log_info, 'Timepoints expected', '158')
-    # Check timepoints found
-    assert check_string(log_info, 'Timepoints found', '1')
-    # Check sampling frequency
-    assert check_string(log_info, 'Sampling Frequency', '100.0')
-    # Check sampling started
-    assert check_string(log_info, 'Sampling started', '-0.3057')
-    # Check first trigger
-    assert check_string(log_info, 'first trigger', 'Time 0', is_num=False)
-
-    # Checks json file
-    json_filename = 'sub-006_ses-01_task-test_rec-biopac_run-01_recording-100Hz_physio.json'
-    with open(join(test_path_output, json_filename)) as json_file:
-        json_data = json.load(json_file)
-
-    # Compares values in json file with ground truth
-    assert math.isclose(json_data['SamplingFrequency'], 100.0,)
-    assert math.isclose(json_data['StartTime'], -0.3057,)
-    assert json_data['Columns'] == ['CO2']
-
-    # Remove generated files
-    shutil.rmtree(test_path_output)
-    shutil.rmtree(conversion_path)
-    for filename in glob.glob(join(test_path, 'Test1_multifreq_onescan*')):
-        remove(filename)
-
-
-def test_integration_multirun(multi_run_file):
-
-    test_path, test_filename = split(multi_run_file)
-    test_chtrig = 1
-    conversion_path = join(test_path, 'code', 'conversion')
-
-    phys2bids(filename=test_filename, indir=test_path, outdir=test_path,
-              chtrig=test_chtrig, num_timepoints_expected=[534, 513], tr=[1.2, 1.2])
-
-    # Check that files are generated in outdir
-    base_filename = 'Test2_samefreq_TWOscans_'
-    for suffix in ['.json', '.tsv.gz']:
-        for run in ['01', '02']:
-            assert isfile(join(test_path, f'{base_filename}{run}{suffix}'))
-
-    assert isfile(join(test_path, 'Test2_samefreq_TWOscans.txt'))
-
-    # Check that files are generated in conversion_path
-    for run in ['01', '02']:
-        assert isfile(join(conversion_path, f'Test2_samefreq_TWOscans_{run}.log'))
-
-    # Check that plots are generated in conversion_path
-    base_filename = 'Test2_samefreq_TWOscans_'
-    for run in ['1', '2']:
-        assert isfile(join(conversion_path, f'Test2_samefreq_TWOscans_{run}_trigger_time.png'))
-    assert isfile(join(conversion_path, 'Test2_samefreq_TWOscans.png'))
->>>>>>> c9b868b0
+        return str_expected in str_found