--- conflicted
+++ resolved
@@ -23,96 +23,6 @@
         return str_expected in str_found
 
 
-<<<<<<< HEAD
-def test_logger(multifreq_lab_file):
-    """
-    Tests the logger
-    """
-
-    test_path, test_filename = os.path.split(multifreq_lab_file)
-
-    # Input arguments
-    test_chtrig = 3
-    test_ntp = 1
-    test_outdir = test_path
-    conversion_path = os.path.join(test_path, 'code/conversion')
-    # Phys2bids call through terminal
-    subprocess.run(f'phys2bids -in {test_filename} -indir {test_path} '
-                   f'-chtrig {test_chtrig} -ntp {test_ntp} -outdir {test_outdir}',
-                   shell=True, check=True)
-
-    assert os.path.isfile(os.path.join(conversion_path, 'call.sh'))
-
-    # Read logger file
-    logger_file = glob.glob(os.path.join(conversion_path, '*phys2bids*'))[0]
-    # logger_file = sorted(glob.glob(os.path.join(test_path, '*phys2bids*')))[-1]
-    with open(logger_file) as logger_info:
-        logger_info = logger_info.readlines()
-
-    # Get version info
-    current_version = get_versions()
-    assert check_string(logger_info, 'phys2bids version', current_version['version'], is_num=False)
-
-    # Removes generated files
-    os.remove(os.path.join(test_path, logger_file))
-    shutil.rmtree(conversion_path)
-
-
-def test_integration_txt(samefreq_short_txt_file):
-    """
-    Does an integration test with the tutorial file
-    """
-
-    test_path, test_filename = os.path.split(samefreq_short_txt_file)
-    test_chtrig = 2
-    conversion_path = os.path.join(test_path, 'code', 'conversion')
-
-    phys2bids(filename=test_filename, indir=test_path, outdir=test_path,
-              chtrig=test_chtrig, num_timepoints_expected=1, tr=1)
-
-    # Check that files are generated
-    for suffix in ['.json', '.tsv.gz']:
-        assert os.path.isfile(os.path.join(test_path, 'Test_belt_pulse_samefreq_short' + suffix))
-
-    # Check files in extra are generated
-    for suffix in ['.log', '_trigger_time.png']:
-        assert os.path.isfile(os.path.join(conversion_path,
-                                           'Test_belt_pulse_samefreq_short' + suffix))
-
-    # Read log file (note that this file is not the logger file)
-    with open(os.path.join(conversion_path, 'Test_belt_pulse_samefreq_short.log')) as log_info:
-        log_info = log_info.readlines()
-
-    # Check timepoints expected
-    assert check_string(log_info, 'Timepoints expected', '1')
-    # Check timepoints found
-    assert check_string(log_info, 'Timepoints found', '60')
-    # Check sampling frequency
-    assert check_string(log_info, 'Sampling Frequency', '10000.0')
-    # Check sampling started
-    assert check_string(log_info, 'Sampling started', '10.4251')
-    # Check start time
-    assert check_string(log_info, 'first trigger', 'Time 0', is_num=False)
-
-    # Checks json file
-    with open(os.path.join(test_path, 'Test_belt_pulse_samefreq_short.json')) as json_file:
-        json_data = json.load(json_file)
-
-    # Compares values in json file with ground truth
-    assert math.isclose(json_data['SamplingFrequency'], 10000.0)
-    assert math.isclose(json_data['StartTime'], 10.4251)
-    assert json_data['Columns'] == ['time', 'RESP - RSP100C', 'MR TRIGGER - Custom, HLT100C - A 5']
-
-    # Remove generated files
-    for filename in glob.glob(os.path.join(test_path, 'phys2bids*')):
-        os.remove(filename)
-    for filename in glob.glob(os.path.join(test_path, 'Test_belt_pulse_samefreq_short*')):
-        os.remove(filename)
-    shutil.rmtree(conversion_path)
-
-
-=======
->>>>>>> 1f9c745d
 def test_integration_acq(samefreq_full_acq_file):
     """
     Does the integration test for an acq file
@@ -120,11 +30,7 @@
 
     test_path, test_filename = split(samefreq_full_acq_file)
     test_chtrig = 3
-<<<<<<< HEAD
-    conversion_path = os.path.join(test_path, 'code', 'conversion')
-=======
     conversion_path = join(test_path, 'code', 'conversion')
->>>>>>> 1f9c745d
 
     phys2bids(filename=test_filename, indir=test_path, outdir=test_path,
               chtrig=test_chtrig, num_timepoints_expected=1, tr=1)
@@ -178,65 +84,6 @@
     test_path, test_filename = split(multifreq_lab_file)
     test_full_path = join(test_path, test_filename)
     test_chtrig = 3
-<<<<<<< HEAD
-    conversion_path = os.path.join(test_path, 'code', 'conversion')
-
-    phys2bids(filename=test_filename, indir=test_path, outdir=test_path,
-              chtrig=test_chtrig, num_timepoints_expected=1, tr=1)
-
-    # Check that files are generated
-    for suffix in ['.json', '.tsv.gz']:
-        assert os.path.isfile(os.path.join(test_path,
-                                           'Test1_multifreq_onescan_40.0' + suffix))
-    for suffix in ['.json', '.tsv.gz']:
-        assert os.path.isfile(os.path.join(test_path,
-                                           'Test1_multifreq_onescan_100.0' + suffix))
-    for suffix in ['.json', '.tsv.gz']:
-        assert os.path.isfile(os.path.join(test_path,
-                                           'Test1_multifreq_onescan_500.0' + suffix))
-    for suffix in ['.json', '.tsv.gz']:
-        assert os.path.isfile(os.path.join(test_path,
-                                           'Test1_multifreq_onescan_1000.0' + suffix))
-    for freq in ['40', '100', '500', '1000']:
-        assert os.path.isfile(os.path.join(conversion_path,
-                                           'Test1_multifreq_onescan_' + freq + '.log'))
-    assert os.path.isfile(os.path.join(conversion_path,
-                          'Test1_multifreq_onescan_trigger_time.png'))
-
-    """
-    Checks 40 Hz output
-    """
-    # Read log file of frequency 625 (note that this file is not the logger file)
-    with open(os.path.join(conversion_path, 'Test1_multifreq_onescan_40.log')) as log_info:
-        log_info = log_info.readlines()
-
-    # Check timepoints expected
-    assert check_string(log_info, 'Timepoints expected', '1')
-    # Check timepoints found
-    assert check_string(log_info, 'Timepoints found', '0')
-    # Check sampling frequency
-    assert check_string(log_info, 'Sampling Frequency', '40.0')
-    # Check sampling frequency
-    assert check_string(log_info, 'Sampling started', '-157.8535')
-    # Check start time
-    assert check_string(log_info, 'first trigger', 'Time 0', is_num=False)
-
-    # Checks json file
-    with open(os.path.join(test_path, 'Test1_multifreq_onescan_40.0.json')) as json_file:
-        json_data = json.load(json_file)
-
-    # Compares values in json file with ground truth
-    assert math.isclose(json_data['SamplingFrequency'], 40.0)
-    assert math.isclose(json_data['StartTime'], -157.8535)
-    assert json_data['Columns'] == ['O2']
-
-    """
-    Checks 100 Hz output
-    """
-    # Read log file of frequency 625 (note that this file is not the logger file)
-    with open(os.path.join(conversion_path, 'Test1_multifreq_onescan_100.log')) as log_info:
-        log_info = log_info.readlines()
-=======
     test_outdir = test_path
     conversion_path = join(test_path, 'code', 'conversion')
     test_ntp = 158
@@ -244,7 +91,6 @@
     test_thr = 0.735
     heur_path = resource_filename('phys2bids', 'heuristics')
     test_heur = join(heur_path, 'heur_test_multifreq.py')
->>>>>>> 1f9c745d
 
     # Move into folder
     subprocess.run(f'cd {test_path}', shell=True, check=True)
@@ -311,44 +157,9 @@
         json_data = json.load(json_file)
 
     # Compares values in json file with ground truth
-<<<<<<< HEAD
-    assert math.isclose(json_data['SamplingFrequency'], 1000.0)
-    assert math.isclose(json_data['StartTime'], -1.0000)
-    assert json_data['Columns'] == ['time', 'Trigger']
-
-    # Remove generated files
-    for filename in glob.glob(os.path.join(conversion_path, 'phys2bids*')):
-        os.remove(filename)
-    for filename in glob.glob(os.path.join(test_path, 'Test_belt_pulse_multifreq*')):
-        os.remove(filename)
-    shutil.rmtree(conversion_path)
-
-
-def test_integration_heuristic(samefreq_short_txt_file):
-    """
-    Does integration test of tutorial file with heurositics
-    """
-
-    test_path, test_filename = os.path.split(samefreq_short_txt_file)
-    test_full_path = os.path.join(test_path, test_filename)
-    test_chtrig = 1
-    test_outdir = test_path
-    conversion_path = os.path.join(test_path, 'code', 'conversion')
-    test_ntp = 158
-    test_tr = 1.2
-    test_thr = 0.735
-    heur_path = resource_filename('phys2bids', 'heuristics')
-    test_heur = os.path.join(heur_path, 'heur_test_acq.py')
-    phys2bids(filename=test_full_path, chtrig=test_chtrig, outdir=test_outdir,
-              num_timepoints_expected=test_ntp, tr=test_tr, thr=test_thr, sub='006',
-              ses='01', heur_file=test_heur)
-
-    test_path_output = os.path.join(test_path, 'sub-006', 'ses-01', 'func')
-=======
     assert math.isclose(json_data['SamplingFrequency'], 40.0,)
     assert math.isclose(json_data['StartTime'], -157.8535,)
     assert json_data['Columns'] == ['O2']
->>>>>>> 1f9c745d
 
     # ##### Checks for 100 Hz files
     # Read log file (note that this file is not the logger file)
@@ -380,49 +191,5 @@
     # Remove generated files
     shutil.rmtree(test_path_output)
     shutil.rmtree(conversion_path)
-<<<<<<< HEAD
-
-
-def test_integration_info(samefreq_short_txt_file):
-    """
-    Tests the info option
-    """
-
-    test_path, test_filename = os.path.split(samefreq_short_txt_file)
-    test_chtrig = 1
-    test_outdir = test_path
-    test_ntp = 158
-    test_tr = 1.2
-    test_thr = 0.735
-    conversion_path = os.path.join(test_path, 'code/conversion')
-    # Move into folder
-    subprocess.run(f'cd {test_path}', shell=True, check=True)
-    # Phys2bids call through terminal
-    command_str = (f'phys2bids -in {test_filename} -indir {test_path} ',
-                   f'-chtrig {test_chtrig} -outdir {test_outdir} ',
-                   f'-tr {test_tr} -ntp {test_ntp} -thr {test_thr} ',
-                   '-info')
-    command_str = ''.join(command_str)
-    subprocess.run(command_str, shell=True, check=True)
-
-    # Check that plot all file is generated
-    assert os.path.isfile(os.path.join(conversion_path,
-                                       'Test_belt_pulse_samefreq_short.png'))
-
-    # Read logger file
-    logger_file = glob.glob(os.path.join(conversion_path, '*phys2bids*'))[0]
-    with open(logger_file) as logger_info:
-        logger_info = logger_info.readlines()
-
-    assert check_string(logger_info, '01. RESP - RSP100C; sampled at', '10000.0')
-    assert check_string(logger_info,
-                        '02. MR TRIGGER - Custom, HLT100C - A 5; sampled at', '10000.0')
-
-    # Remove generated files
-    for filename in glob.glob(os.path.join(conversion_path, 'phys2bids*')):
-        os.remove(filename)
-    shutil.rmtree(conversion_path)
-=======
     for filename in glob.glob(join(test_path, 'Test1_multifreq_onescan*')):
-        remove(filename)
->>>>>>> 1f9c745d
+        remove(filename)