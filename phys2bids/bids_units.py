import logging

LGR = logging.getLogger(__name__)

UNIT_ALIASES = {
                # kelvin: thermodynamic temperature
                'kelvin': 'K', 'kelvins': 'K',
                # mole: amount of substance
                'mol': 'mol', 'mole': 'mol',
                # newton: force, weight
                'newton': 'N', 'newtons': 'N',
                # pascal: pressure, stress
                'pascal': 'Pa', 'pascals': 'Pa', 'pa': 'Pa',
                # volt: voltage (electrical potential), emf
                'volt': 'V', 'volts': 'V',
                # degree Celsius: temperature relative to 273.15 K
                '°c': '°C', '°celsius': '°C', 'celsius': '°C',
                # ampere: electric current
<<<<<<< HEAD
                'a': 'A', 'ampere': 'A', 'amp': 'A', 'amps': 'A',
                # siemens: electric conductance (e.g. EDA)
                'siemens': 'S',
                # second: time and hertzs
=======
                'ampere': 'A', 'amp': 'A', 'amps': 'A',
                # second: time and hertzs: frequency
>>>>>>> f2949302
                '1/hz': 's', '1/hertz': 's', 'hz': 'Hz',
                '1/s': 'Hz', '1/second': 'Hz', '1/seconds': 'Hz',
                '1/sec': 'Hz', '1/secs': 'Hz', 'hertz': 'Hz',
                'second': 's', 'seconds': 's', 'sec': 's',
                'secs': 's',
                # All the aliases with one letter (to avoid issues)
                'k': 'K', 'n': 'N', 'v': 'V', 'c': '°C', 'a': 'A', 's': 's',
}

# Init dictionary of aliases for multipliers. Entries are still lowercase
PREFIX_ALIASES = {
                    # Multiples - skip "mega" and only up to "tera"
                    'da': 'da', 'deca': 'da', 'h': 'h', 'hecto': 'h',
                    'k': 'k', 'kilo': 'k', 'g': 'G', 'giga': 'G', 't': 'T',
                    'tera': 'T',
                    # Submultipliers
                    'd': 'd', 'deci': 'd', 'c': 'c', 'centi': 'c',
                    'milli': 'm', 'm': 'm', 'µ': 'µ', 'micro': 'µ',
                    'n': 'n', 'nano': 'n', 'p': 'p', 'pico': 'p',
                    'f': 'f', 'femto': 'f', 'a': 'a', 'atto': 'a',
                    'z': 'z', 'zepto': 'z', 'y': 'y', 'yocto': 'y',
}


def bidsify_units(orig_unit):
    """
    Read the input unit of measure and use the dictionary of aliases
    to bidsify its value.
    It is possible to make simple conversions.

    Parameters
    ----------
    unit: string
        Unit of measure, might or might not be BIDS compliant.

    Returns
    -------
    new_unit: str
        BIDSified alias of input unit

    Notes
    -----
    This function should implement a double check, one for unit and
    the other for prefixes (e.g. "milli"). However, that is going to be tricky,
    unless there is a weird way to multiply two dictionaries together.
    """
    # for every unit alias in the dict
    unit = orig_unit.lower()
    for u_key in UNIT_ALIASES.keys():
        # check that u_key is part of unit
        if unit.endswith(u_key):
            new_unit = UNIT_ALIASES[u_key]
            unit = unit[:-len(u_key)]
            if unit != '':
                # for every prefix alias
                prefix = PREFIX_ALIASES.get(unit, '')
                if prefix == '':
                    LGR.warning(f'The given unit prefix {unit} does not '
                                'have aliases, passing it as is')
                    prefix = orig_unit[:len(unit)]

                return prefix + new_unit
            else:
                return new_unit

    # If we conclude the loop without returning, it means the unit doesn't have aliases
    LGR.warning(f'The given unit {orig_unit} does not have aliases, '
                f'passing it as is')
    return orig_unit<|MERGE_RESOLUTION|>--- conflicted
+++ resolved
@@ -16,15 +16,12 @@
                 # degree Celsius: temperature relative to 273.15 K
                 '°c': '°C', '°celsius': '°C', 'celsius': '°C',
                 # ampere: electric current
-<<<<<<< HEAD
+                'ampere': 'A', 'amp': 'A', 'amps': 'A',
+                # second: time and hertzs: frequency
                 'a': 'A', 'ampere': 'A', 'amp': 'A', 'amps': 'A',
                 # siemens: electric conductance (e.g. EDA)
                 'siemens': 'S',
                 # second: time and hertzs
-=======
-                'ampere': 'A', 'amp': 'A', 'amps': 'A',
-                # second: time and hertzs: frequency
->>>>>>> f2949302
                 '1/hz': 's', '1/hertz': 's', 'hz': 'Hz',
                 '1/s': 'Hz', '1/second': 'Hz', '1/seconds': 'Hz',
                 '1/sec': 'Hz', '1/secs': 'Hz', 'hertz': 'Hz',
