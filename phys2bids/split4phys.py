#!/usr/bin/env python3
# -*- coding: utf-8 -*-

from numpy import where


def find_run_timestamps(phys_in, ntp_list, tr_list, padding=9):
    """
    Find beginning and ending of each "run" in a multirun recording.

    Returns dictionary key for each run in BlueprintInput object based on user's entries
    Each key has a tuple expressing the timestamps of run in nb of samples(based on trigger chan)
    Timestamps are the index of first and last triggers of a run, adjusted with padding
    run_start and run_end indexes refer to the samples contained in the whole session

    Parameters
    ---------
    phys_in : object
        Object returned by BlueprintInput class
    ntp_list : list
        a list of integers given by the user as `ntp` input
        Default: [0, ]
    tr_list : list
        a list of float given by the user as `tr` input
        Default: [1,]
    Returns
    --------
    run_timestamps : dictionary of tuples
        Containing tuples of run start and end indexes for each run, based on trigger channels
        In the form of run_timestamps{run_idx:(start, end), run_idx:...}
    call an internal function and feed it the dictionary instead
    """
    # Initialize dictionaries to save phys_in slices
    run_timestamps = {}
    # run_start = 0

    # define padding - 9s * freq of trigger - padding is in nb of samples
    padding = padding * phys_in.freq[0]

    for run_idx, run_tps in enumerate(ntp_list):

        # (re)initialise Blueprint object with current run info - correct time offset
        phys_in.check_trigger_amount(ntp=run_tps, tr=tr_list[run_idx])

        # initialise start of run as index of first trigger minus the padding
        # the first trigger is always at 0 seconds
        run_start = where(phys_in.timeseries[0] == 0) - padding

        # run length in seconds
        end_sec = (run_tps * tr_list[run_idx])

        # define index of the run's last trigger
        # run_end = find index of phys_in.timeseries[0] > end_sec
        run_end = where(phys_in.timeseries[0] > end_sec)

        # if the padding is too much for the remaining timeseries length
        # then the padding stops at the end of recording
        if phys_in.timeseries[0].shape[0] < (run_end + padding):
            padding = phys_in.timeseries[0].shape[0] - run_end

        # update the object so that it will look for the first trigger after previous run end
        phys_in = phys_in[(run_end + 1):]

        # Save start and end_index in dictionary
        # keep original timestamps by adjusting the indexes with previous end_index
        # While saving, add the padding for end index
        if run_idx > 0:
            previous_end_index = run_timestamps[run_idx - 1][1]
            run_start = run_start + previous_end_index
            run_end = run_end + previous_end_index

        run_timestamps[run_idx] = (run_start, run_end + padding)

<<<<<<< HEAD
    return run_timestamps


def split4phys(phys_in, ntp_list, tr_list, padding=9):
    """
    Split runs for phys2bids.

    Returns a dictionary containing one BlueprintInput per run.

    Parameters
    ---------
    phys_in : object
        Object returned by BlueprintInput class
    ntp_list : list
        a list of integers given by the user as `ntp` input
        Default: [0, ]
    tr_list : list
        a list of float given by the user as `tr` input
        Default: [1,]
    Returns
    --------
    phys_in: dictionary of BlueprintInput objects
        Containing tuples of run start and end indexes for each run, based on trigger channels
        In the form of run_timestamps{run_idx:(start, end), run_idx:...}

    """
    run_timestamps = find_run_timestamps(phys_in, ntp_list, tr_list, padding=9)

    # do stuff

    return phys_in
=======
    multiphys_in = _split_obj(run_timestamps)

    return multiphys_in


def obj2split(run_timestamps):
    """
    Internal to split4phys.

    run_timestamps: dictionary
        key is index of runs and elements are run start and end index as tuple
    """
>>>>>>> 7c7ddb46
<|MERGE_RESOLUTION|>--- conflicted
+++ resolved
@@ -4,9 +4,9 @@
 from numpy import where
 
 
-def find_run_timestamps(phys_in, ntp_list, tr_list, padding=9):
+def split4phys(phys_in, ntp_list, tr_list, padding=9):
     """
-    Find beginning and ending of each "run" in a multirun recording.
+    Split runs for phys2bids.
 
     Returns dictionary key for each run in BlueprintInput object based on user's entries
     Each key has a tuple expressing the timestamps of run in nb of samples(based on trigger chan)
@@ -25,7 +25,7 @@
         Default: [1,]
     Returns
     --------
-    run_timestamps : dictionary of tuples
+    run_timestamps : dictionary
         Containing tuples of run start and end indexes for each run, based on trigger channels
         In the form of run_timestamps{run_idx:(start, end), run_idx:...}
     call an internal function and feed it the dictionary instead
@@ -71,39 +71,6 @@
 
         run_timestamps[run_idx] = (run_start, run_end + padding)
 
-<<<<<<< HEAD
-    return run_timestamps
-
-
-def split4phys(phys_in, ntp_list, tr_list, padding=9):
-    """
-    Split runs for phys2bids.
-
-    Returns a dictionary containing one BlueprintInput per run.
-
-    Parameters
-    ---------
-    phys_in : object
-        Object returned by BlueprintInput class
-    ntp_list : list
-        a list of integers given by the user as `ntp` input
-        Default: [0, ]
-    tr_list : list
-        a list of float given by the user as `tr` input
-        Default: [1,]
-    Returns
-    --------
-    phys_in: dictionary of BlueprintInput objects
-        Containing tuples of run start and end indexes for each run, based on trigger channels
-        In the form of run_timestamps{run_idx:(start, end), run_idx:...}
-
-    """
-    run_timestamps = find_run_timestamps(phys_in, ntp_list, tr_list, padding=9)
-
-    # do stuff
-
-    return phys_in
-=======
     multiphys_in = _split_obj(run_timestamps)
 
     return multiphys_in
@@ -115,5 +82,4 @@
 
     run_timestamps: dictionary
         key is index of runs and elements are run start and end index as tuple
-    """
->>>>>>> 7c7ddb46
+    """