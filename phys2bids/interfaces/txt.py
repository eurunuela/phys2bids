#!/usr/bin/env python3
# -*- coding: utf-8 -*-

"""phys2bids interface for txt files."""

import logging
from collections import Counter
from operator import itemgetter

import numpy as np

from phys2bids.physio_obj import BlueprintInput

LGR = logging.getLogger(__name__)


def check_multifreq(timeseries, freq, start=0, leftout=0):
    """
    Check if there are channels with different frequency than the maximum one.

    Parameters
    ----------
    timeseries: list
        list with channels only in np array format
    freq : list
        list with the maximun frequency
    start : integer
        first sample of the channel to be considered
    leftout : integer
        number of samples at the end of the channel that are not considered
        This is done  so this process doesn't take forever

    Returns
    -------
    mfreq: list
        new list with the actual frequency of the channels
    """
    mfreq = []
    # for each channel check frequency
    max_equal = 1
    for idx, chann in enumerate(timeseries):
        eq_list = []
        # cut the beggining of the channel
        chann = chann[start:]
        while len(chann) > max_equal:
            eq_samples = 1  # start counter
            for idx2, value in enumerate(chann[1:]):
                # if value equal to previous value
                if value == chann[idx2]:
                    # count number of identic samples
                    eq_samples += 1
                else:
                    # save this number when the next sample is not equal
                    eq_list.append(eq_samples)
                    # remove the samples that where equal
                    chann = chann[idx2 + 1:]
                    if max_equal < eq_samples:
                        max_equal = eq_samples
                    break
        # count the number of ocurrences in eq_list
        dict_fr = Counter(eq_list)
        # get maximum
        n_inter_samples = max(dict_fr.items(), key=itemgetter(1))[0]
        # if there are interpolated samples, it means the frequency is lower
        # decrease frequency by dividing for the number of interpolated samples
        mfreq.append(freq[idx] / n_inter_samples)
    return mfreq


def process_labchart(channel_list, chtrig, header=[]):
    """
    Process labchart header and channel_list and make a physio_obj.BlueprintInput.

    Parameters
    ----------
    channel_list: list
        list with channels only
    chtrig : int
        index of trigger channel
    header: list
        list with that contains file header

    Returns
    -------
    BlueprintInput

    Raises
    ------
    ValueError
        If len(header) == 0 and therefore there is no header
        If sampling is not in ['hr', 'min', 's', 'ms', 'µs'] reference:
        https://www.adinstruments.com/support/knowledge-base/how-can-channel-titles-ranges-intervals-etc-text-file-be-imported-labchart

    See Also
    --------
    physio_obj.BlueprintInput
    """
    # get frequency
    # check header has some length
    if len(header) == 0:
        raise AttributeError('Files without header are not supported yet')
    interval = header[0][1].split(" ")
    # check the interval is in some of the correct labchart units
    if interval[-1] not in ['hr', 'min', 's', 'ms', 'µs']:
        raise AttributeError(f'Interval unit "{interval[-1]}" is not in a valid LabChart'
                             'time unit, this probably means your file is not in Labchart format')
    # check if interval is in seconds, if not change the units to seconds
    if interval[-1] != 's':
        LGR.warning('Interval is not in seconds. Converting its value.')
        if interval[-1] == 'hr':
            interval[0] = float(interval[0]) * 3600
            interval[-1] = 's'
        elif interval[-1] == 'min':
            interval[0] = float(interval[0]) * 60
            interval[-1] = 's'
        elif interval[-1] == 'ms':
            interval[0] = float(interval[0]) / 1000
            interval[-1] = 's'
        elif interval[-1] == 'µs':
            interval[0] = float(interval[0]) / 1000000
            interval[-1] = 's'
    else:
        interval[0] = float(interval[0])
    # get units
    range_list = header[5][1:]
    orig_units = []
    for item in range_list:
        orig_units.append(item.split(' ')[1])
    units = ['s', ]
    # get names
    orig_names = header[4][1:]
    orig_names_len = len(orig_names)
    names = ['time', ]
    # get channels
    # this transposes the channel_list from a list of samples x channels to
    # a list of channels x samples
    timeseries = list(map(list, zip(*channel_list)))
    freq = [1 / interval[0]] * len(timeseries)
    timeseries = [np.array(darray) for darray in timeseries]
    # check the file has a time channel if not create it and add it
    # As the "time" doesn't have a column header, if the number of header names
    # is less than the number of timesieries, then "time" is column 0...
    # ...otherwise, create the time channel
    if not (orig_names_len < len(timeseries)):
        duration = (timeseries[0].shape[0] + 1) * interval[0]
        t_ch = np.ogrid[0:duration:interval[0]][:-1]  # create time channel
        timeseries = [t_ch, ] + timeseries
    names = names + orig_names
    units = units + orig_units
    freq = [1 / interval[0]] * len(timeseries)
    freq = check_multifreq(timeseries, freq)
    return BlueprintInput(timeseries, freq, names, units, chtrig + 1)


def process_acq(channel_list, chtrig, header=[]):
    """
    Process AcqKnowledge header and channel_list to make a physio_obj.BlueprintInput.

    Parameters
    ----------
    channel_list: list
        list with channels only
    chtrig : int
        index of trigger channel
    header: list
        list with that contains file header

    Returns
    -------
    BlueprintInput

    Raises
    ------
    ValueError
        If len(header) == 0 and therefore there is no header
        If sampling is not in ['min', 'sec', 'µsec', 'msec','MHz', 'kHz', 'Hz'] reference:
        https://www.biopac.com/wp-content/uploads/acqknowledge_software_guide.pdf page 194

    See Also
    --------
    physio_obj.BlueprintInput
    """
    # check header is not empty
    if len(header) == 0:
        raise AttributeError('Files without header are not supported yet')
    header.append(channel_list[0])
    del channel_list[0]  # delete sample size from channel list
    # this transposes the channel_list from a list of samples x channels to
    # a list of channels x samples
    timeseries = list(map(list, zip(*channel_list)))

    interval = header[1][0].split()
    # check the interval is in some of the correct AcqKnowledge units
    if interval[-1].split('/')[0] not in ['min', 'sec', 'µsec', 'msec', 'MHz', 'kHz', 'Hz']:
        raise AttributeError(f'Interval unit "{interval[-1]}" is not in a '
                             'valid AcqKnowledge format time unit, this probably'
                             'means your file is not in min, sec, msec, µsec, Mhz, KHz or Hz')
    interval[-1] = interval[-1].split('/')[0]
    # Check if the header is in frequency or sampling interval
    if 'Hz' in interval[-1].split('/')[0]:
        print('frequency is given in the header, calculating sample Interval'
              ' and standarizing to Hz if needed')
        freq = float(interval[0])
        freq_unit = interval[-1]
        if freq_unit == 'MHz':
            freq = freq * (1000000)
        elif freq_unit == 'kHz':
            freq = freq * 1000
        interval[0] = 1 / freq
        freq = [freq] * (len(timeseries) + 1)
    else:
        # check if interval is in seconds, if not change the units to seconds and
        # calculate frequency
        if interval[-1].split('/')[0] != 'sec':
            LGR.warning('Interval is not in seconds. Converting its value.')
            if interval[-1].split('/')[0] == 'min':
                interval[0] = float(interval[0]) * 60
                interval[-1] = 's'
            elif interval[-1].split('/')[0] == 'msec':
                interval[0] = float(interval[0]) / 1000
                interval[-1] = 's'
            elif interval[-1].split('/')[0] == 'µsec':
                interval[0] = float(interval[0]) / 1000000
                interval[-1] = 's'
        else:
            interval[0] = float(interval[0])
            interval[-1] = 's'
        freq = [1 / interval[0]] * (len(timeseries) + 1)
    # get units and names
    orig_units = []
    orig_names = []
    # the for loop starts at index1 at 3 because that's the first line of the header
    # with channel name info and ends in 2 + twice the number of channels because
    # that should be the last channel name
    for index1 in range(3, 3 + len(header[-1]) * 2, 2):
        orig_names.append(header[index1][0])
        # since units are in the line imediately after we get the units at the same time
        orig_units.append(header[index1 + 1][0])
    # reorder channels names
    names = ['time', ]
    names = names + orig_names
    # reoder channels units
    units = ['s', ]
    units = units + orig_units
    # get channels
    timeseries = [np.array(darray) for darray in timeseries]
    duration = (timeseries[0].shape[0] + 1) * interval[0]
    t_ch = np.ogrid[0:duration:interval[0]][:-1]  # create time channel
    timeseries = [t_ch, ] + timeseries
    freq = check_multifreq(timeseries, freq)
<<<<<<< HEAD
    return BlueprintInput(timeseries, freq, names, units, chtrig)
=======
    return BlueprintInput(timeseries, freq, names, units, chtrig + 1)
>>>>>>> 4dadc7e9a0a3d050635ab4e6ff569e235cceebdb


def read_header_and_channels(filename, chtrig):
    """
    Read a txt file with a header and channels and separate them.

    Parameters
    ----------
    filename: str
        path to the txt Labchart file
    chtrig : int
        index of trigger channel

    Returns
    -------
    header: list
        header lines
    channel_list:list
        channel lines in list

    """
    header = []
    channel_list = []
    with open(filename, 'r') as f:
        for line in f:
            line = line.rstrip('\n').split('\t')
            while line[-1] == '':
                line.remove('')  # sometimes there is an extra space
            for item in line:
                if '#' == item[0]:  # detecting comments
                    line.remove(item)
            if line[-1] == '':
                line.remove('')
            try:
                float(line[0])
            except ValueError:
                header.append(line)
                continue
            line = [float(i) for i in line]
            channel_list.append(line)
    return header, channel_list


def populate_phys_input(filename, chtrig):
    """
    Populate object phys_input, extracts header and deduces from it
    the format file, afterwards it passes the needed information to
    the corresponding reading function.

    Parameters
    ----------
    filename: str
        path to the txt Labchart file
    chtrig : int
        index of trigger channel

    Returns
    -------
    phys_in
        Raises
    ------

    ValueError
        If len(header) == 0 and therefore there is no header
        If files are not in acq or txt format

    See Also
    --------
    physio_obj.BlueprintInput
    """
    chtrig = chtrig - 1  # now for the user channel indexing starts at 1 as it
    # happens in acq call
    header, channel_list = read_header_and_channels(filename, chtrig)
    # check header is not empty and detect if it is in labchart or Acqknoledge format
    if len(header) == 0:
        raise AttributeError('Files without header are not supported yet')
    elif 'Interval=' in header[0]:
        LGR.info('phys2bids detected that your file is in Labchart format')
        phys_in = process_labchart(channel_list, chtrig, header)
    elif 'acq' in header[0][0]:
        LGR.info('phys2bids detected that your file is in AcqKnowledge format')
        phys_in = process_acq(channel_list, chtrig, header)
    else:
        raise AttributeError('This file format is not supported yet for txt files')
    return phys_in<|MERGE_RESOLUTION|>--- conflicted
+++ resolved
@@ -248,11 +248,7 @@
     t_ch = np.ogrid[0:duration:interval[0]][:-1]  # create time channel
     timeseries = [t_ch, ] + timeseries
     freq = check_multifreq(timeseries, freq)
-<<<<<<< HEAD
-    return BlueprintInput(timeseries, freq, names, units, chtrig)
-=======
     return BlueprintInput(timeseries, freq, names, units, chtrig + 1)
->>>>>>> 4dadc7e9a0a3d050635ab4e6ff569e235cceebdb
 
 
 def read_header_and_channels(filename, chtrig):
