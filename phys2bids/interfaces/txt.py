#!/usr/bin/env python3
# -*- coding: utf-8 -*-

"""
phys2bids interface for txt files.
"""

import logging

import numpy as np

from phys2bids.physio_obj import BlueprintInput
from operator import itemgetter
from collections import Counter

LGR = logging.getLogger(__name__)


def check_multifreq(timeseries, freq, start=0, leftout=0):
    """
    Checks if there are channels with different frequency than the maximum one

    Parameters
    ----------
    timeseries: list
        list with channels only in np array format
    freq : list
        list with the maximun frequency
    start : integer
        first sample of the channel to be considered
    leftout : integer
        number of samples at the end of the channel that are not considered
        This is done  so this process doesn't take forever
    Returns
    -------
    mfreq: list
        new list with the actual frequency of the channels
    """
    mfreq = []
    # for each channel check frequency
    max_equal = 1
    for idx, chann in enumerate(timeseries):
        eq_list = []
        # cut the beggining of the channel
        chann = chann[start:]
        while len(chann) > max_equal:
            eq_samples = 1  # start counter
            for idx2, value in enumerate(chann[1:]):
                # if value equal to previous value
                if value == chann[idx2]:
                    # count number of identic samples
                    eq_samples += 1
                else:
                    # save this number when the next sample is not equal
                    eq_list.append(eq_samples)
                    # remove the samples that where equal
                    chann = chann[idx2 + 1:]
                    if max_equal < eq_samples:
                        max_equal = eq_samples
                    break
        # count the number of ocurrences in eq_list
        dict_fr = Counter(eq_list)
        # get maximum
        n_inter_samples = max(dict_fr.items(), key=itemgetter(1))[0]
        # if there are interpolated samples, it means the frequency is lower
        # decrease frequency by dividing for the number of interpolated samples
        mfreq.append(freq[idx] / n_inter_samples)
    return mfreq


def process_labchart(channel_list, chtrig, header=[]):
    """
    Process labchart header and channel_list and puts it in
    a physio_obj.BlueprintInput

    Parameters
    ----------
    channel_list: list
        list with channels only
    chtrig : int
        index of trigger channel
    header: list
        list with that contains file header

    Returns
    -------
    BlueprintInput

    Raises
    ------
    ValueError
        If len(header) == 0 and therefore there is no header
        If sampling is not in ['hr', 'min', 's', 'ms', 'µs'] reference:
        https://www.adinstruments.com/support/knowledge-base/how-can-channel-titles-ranges-intervals-etc-text-file-be-imported-labchart

    See Also
    --------
    physio_obj.BlueprintInput
    """
    # get frequency
    # check header has some length
    if len(header) == 0:
        raise AttributeError('Files without header are not supported yet')
    interval = header[0][1].split(" ")
    # check the interval is in some of the correct labchart units
    if interval[-1] not in ['hr', 'min', 's', 'ms', 'µs']:
        raise AttributeError(f'Interval unit "{interval[-1]}" is not in a valid LabChart'
                             'time unit, this probably means your file is not in Labchart format')
    # check if interval is in seconds, if not change the units to seconds
    if interval[-1] != 's':
        LGR.warning('Interval is not in seconds. Converting its value.')
        if interval[-1] == 'hr':
            interval[0] = float(interval[0]) * 3600
            interval[-1] = 's'
        elif interval[-1] == 'min':
            interval[0] = float(interval[0]) * 60
            interval[-1] = 's'
        elif interval[-1] == 'ms':
            interval[0] = float(interval[0]) / 1000
            interval[-1] = 's'
        elif interval[-1] == 'µs':
            interval[0] = float(interval[0]) / 1000000
            interval[-1] = 's'
    else:
        interval[0] = float(interval[0])
    # get units
    range_list = header[5][1:]
    orig_units = []
    for item in range_list:
        orig_units.append(item.split(' ')[1])
    units = ['s', ]
    # get names
    orig_names = header[4][1:]
    orig_names_len = len(orig_names)
    names = ['time', ]
    # get channels
    # this transposes the channel_list from a list of samples x channels to
    # a list of channels x samples
    timeseries = list(map(list, zip(*channel_list)))
    freq = [1 / interval[0]] * len(timeseries)
    timeseries = [np.array(darray) for darray in timeseries]
    # check the file has a time channel if not create it and add it
    # As the "time" doesn't have a column header, if the number of header names
    # is less than the number of timesieries, then "time" is column 0...
    # ...otherwise, create the time channel
    if not (orig_names_len < len(timeseries)):
        duration = (timeseries[0].shape[0] + 1) * interval[0]
        t_ch = np.ogrid[0:duration:interval[0]][:-1]  # create time channel
        timeseries = [t_ch, ] + timeseries
    names = names + orig_names
    units = units + orig_units
    freq = [1 / interval[0]] * len(timeseries)
    freq = check_multifreq(timeseries, freq)
    return BlueprintInput(timeseries, freq, names, units)


def process_acq(channel_list, chtrig, header=[]):
    """
    Process AcqKnowledge header and channel_list and puts it in
    a physio_obj.BlueprintInput

    Parameters
    ----------
    channel_list: list
        list with channels only
    chtrig : int
        index of trigger channel
    header: list
        list with that contains file header

    Returns
    -------
    BlueprintInput

    Raises
    ------
    ValueError
        If len(header) == 0 and therefore there is no header
        If sampling is not in ['min', 'sec', 'µsec', 'msec','MHz', 'kHz', 'Hz'] reference:
        https://www.biopac.com/wp-content/uploads/acqknowledge_software_guide.pdf page 194

    See Also
    --------
    physio_obj.BlueprintInput
    """
    # check header is not empty
    if len(header) == 0:
        raise AttributeError('Files without header are not supported yet')
    header.append(channel_list[0])
    del channel_list[0]  # delete sample size from channel list
    # this transposes the channel_list from a list of samples x channels to
    # a list of channels x samples
    timeseries = list(map(list, zip(*channel_list)))

    interval = header[1][0].split()
    # check the interval is in some of the correct AcqKnowledge units
    if interval[-1].split('/')[0] not in ['min', 'sec', 'µsec', 'msec', 'MHz', 'kHz', 'Hz']:
        raise AttributeError(f'Interval unit "{interval[-1]}" is not in a '
                             'valid AcqKnowledge format time unit, this probably'
                             'means your file is not in min, sec, msec, µsec, Mhz, KHz or Hz')
    interval[-1] = interval[-1].split('/')[0]
    # Check if the header is in frequency or sampling interval
    if 'Hz' in interval[-1].split('/')[0]:
        print('frequency is given in the header, calculating sample Interval'
              ' and standarizing to Hz if needed')
        freq = float(interval[0])
        freq_unit = interval[-1]
        if freq_unit == 'MHz':
            freq = freq * (1000000)
        elif freq_unit == 'kHz':
            freq = freq * 1000
        interval[0] = 1 / freq
        freq = [freq] * (len(timeseries) + 1)
    else:
        # check if interval is in seconds, if not change the units to seconds and
        # calculate frequency
        if interval[-1].split('/')[0] != 'sec':
            LGR.warning('Interval is not in seconds. Converting its value.')
            if interval[-1].split('/')[0] == 'min':
                interval[0] = float(interval[0]) * 60
                interval[-1] = 's'
            elif interval[-1].split('/')[0] == 'msec':
                interval[0] = float(interval[0]) / 1000
                interval[-1] = 's'
            elif interval[-1].split('/')[0] == 'µsec':
                interval[0] = float(interval[0]) / 1000000
                interval[-1] = 's'
        else:
            interval[0] = float(interval[0])
            interval[-1] = 's'
        freq = [1 / interval[0]] * (len(timeseries) + 1)
    # get units and names
    orig_units = []
    orig_names = []
    # the for loop starts at index1 at 3 because that's the first line of the header
    # with channel name info and ends in 2 + twice the number of channels because
    # that should be the last channel name
    for index1 in range(3, 3 + len(header[-1]) * 2, 2):
        orig_names.append(header[index1][0])
        # since units are in the line imediately after we get the units at the same time
        orig_units.append(header[index1 + 1][0])
    # reorder channels names
<<<<<<< HEAD
    names = ['time', 'trigger']
    orig_names.pop(chtrig)
=======
    names = ['time', ]
>>>>>>> 76b51b22
    names = names + orig_names
    # reoder channels units
    units = ['s', ]
    units = units + orig_units
    # get channels
    timeseries = [np.array(darray) for darray in timeseries]
    duration = (timeseries[0].shape[0] + 1) * interval[0]
    t_ch = np.ogrid[0:duration:interval[0]][:-1]  # create time channel
<<<<<<< HEAD
    ordered_timeseries = [t_ch, timeseries[chtrig]]
    timeseries.pop(chtrig)
    ordered_timeseries = ordered_timeseries + timeseries
    return BlueprintInput(ordered_timeseries, freq, names, units)
=======
    timeseries = [t_ch, ] + timeseries
    freq = check_multifreq(timeseries, freq)
    return BlueprintInput(timeseries, freq, names, units)
>>>>>>> 76b51b22


def read_header_and_channels(filename, chtrig):
    """
    Reads a txt file with a header and channels and separates them

    Parameters
    ----------
    filename: str
        path to the txt Labchart file
    chtrig : int
        index of trigger channel

    Returns
    -------
    header: list
        header lines
    channel_list:list
        channel lines in list

    """
    header = []
    channel_list = []
    with open(filename, 'r') as f:
        for line in f:
            line = line.rstrip('\n').split('\t')
            while line[-1] == '':
                line.remove('')  # sometimes there is an extra space
            for item in line:
                if '#' == item[0]:  # detecting comments
                    line.remove(item)
            if line[-1] == '':
                line.remove('')
            try:
                float(line[0])
            except ValueError:
                header.append(line)
                continue
            line = [float(i) for i in line]
            channel_list.append(line)
    return header, channel_list


def populate_phys_input(filename, chtrig):
    """
    Populate object phys_input, extracts header and deduces from it
    the format file, afterwards it passes the needed information to
    the corresponding reading function.

    Parameters
    ----------
    filename: str
        path to the txt Labchart file
    chtrig : int
        index of trigger channel

    Returns
    -------
    phys_in
        Raises
    ------

    ValueError
        If len(header) == 0 and therefore there is no header
        If files are not in acq or txt format

    See Also
    --------
    physio_obj.BlueprintInput
    """
    chtrig = chtrig - 1  # now for the user channel indexing starts at 1 as it
    # happens in acq call
    header, channel_list = read_header_and_channels(filename, chtrig)
    # check header is not empty and detect if it is in labchart or Acqknoledge format
    if len(header) == 0:
        raise AttributeError('Files without header are not supported yet')
    elif 'Interval=' in header[0]:
        LGR.info('phys2bids detected that your file is in Labchart format')
        phys_in = process_labchart(channel_list, chtrig, header)
    elif 'acq' in header[0][0]:
        LGR.info('phys2bids detected that your file is in AcqKnowledge format')
        phys_in = process_acq(channel_list, chtrig, header)
    else:
        raise AttributeError('This file format is not supported yet for txt files')
    return phys_in<|MERGE_RESOLUTION|>--- conflicted
+++ resolved
@@ -240,12 +240,7 @@
         # since units are in the line imediately after we get the units at the same time
         orig_units.append(header[index1 + 1][0])
     # reorder channels names
-<<<<<<< HEAD
-    names = ['time', 'trigger']
-    orig_names.pop(chtrig)
-=======
     names = ['time', ]
->>>>>>> 76b51b22
     names = names + orig_names
     # reoder channels units
     units = ['s', ]
@@ -254,16 +249,9 @@
     timeseries = [np.array(darray) for darray in timeseries]
     duration = (timeseries[0].shape[0] + 1) * interval[0]
     t_ch = np.ogrid[0:duration:interval[0]][:-1]  # create time channel
-<<<<<<< HEAD
-    ordered_timeseries = [t_ch, timeseries[chtrig]]
-    timeseries.pop(chtrig)
-    ordered_timeseries = ordered_timeseries + timeseries
-    return BlueprintInput(ordered_timeseries, freq, names, units)
-=======
     timeseries = [t_ch, ] + timeseries
     freq = check_multifreq(timeseries, freq)
     return BlueprintInput(timeseries, freq, names, units)
->>>>>>> 76b51b22
 
 
 def read_header_and_channels(filename, chtrig):
