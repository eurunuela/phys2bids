#!/usr/bin/env python3
# -*- coding: utf-8 -*-

"""
phys2bids interface for txt files.
"""

import logging

import numpy as np

from phys2bids.physio_obj import BlueprintInput

LGR = logging.getLogger(__name__)


def multifreq(timeseries, freq):
    """
    Checks if there are channels with different frequency than the maximum one

    Parameters
    ----------
    timeseries: list
        list with channels only in np array format
    freq : list
        list with the maximun frequency

    Returns
    -------
    mfreq: list
        new list with the actual frequency of the channels
    """
    mfreq = []
    # for each channel check frequency
    for idx, chann in enumerate(timeseries):
        eq_samples = 1  # start counter
        # get value on the channel
        for idx2, value in enumerate(chann[1:]):
            # if value equal to previous value
            if value == chann[idx2]:
                # sample duplicated by interpolation
                # increase counter so we have the number of
                # equal samples continuos
                eq_samples += 1
            else:
                break
        # if there are interpolated samples, it means the frequency is lower
        # decrease frequency by dividing for the number of equal samples continuosS
        mfreq.append(freq[idx] / eq_samples)
    return mfreq


def process_labchart(channel_list, chtrig, header=[]):
    """
    Process labchart header and channel_list and puts it in
    a physio_obj.BlueprintInput

    Parameters
    ----------
    channel_list: list
        list with channels only
    chtrig : int
        index of trigger channel
    header: list
        list with that contains file header

    Returns
    -------
    BlueprintInput

    Raises
    ------
    ValueError
        If len(header) == 0 and therefore there is no header
        If sampling is not in ['hr', 'min', 's', 'ms', 'µs'] reference:
        https://www.adinstruments.com/support/knowledge-base/how-can-channel-titles-ranges-intervals-etc-text-file-be-imported-labchart

    See Also
    --------
    physio_obj.BlueprintInput
    """
    # get frequency
    # check header has some length
    if len(header) == 0:
        raise AttributeError('Files without header are not supported yet')
    interval = header[0][1].split(" ")
    # check the interval is in some of the correct labchart units
    if interval[-1] not in ['hr', 'min', 's', 'ms', 'µs']:
        raise AttributeError(f'Interval unit "{interval[-1]}" is not in a valid LabChart'
                             'time unit, this probably means your file is not in Labchart format')
    # check if interval is in seconds, if not change the units to seconds
    if interval[-1] != 's':
        LGR.warning('Interval is not in seconds. Converting its value.')
        if interval[-1] == 'hr':
            interval[0] = float(interval[0]) * 3600
            interval[-1] = 's'
        elif interval[-1] == 'min':
            interval[0] = float(interval[0]) * 60
            interval[-1] = 's'
        elif interval[-1] == 'ms':
            interval[0] = float(interval[0]) / 1000
            interval[-1] = 's'
        elif interval[-1] == 'µs':
            interval[0] = float(interval[0]) / 1000000
            interval[-1] = 's'
    else:
        interval[0] = float(interval[0])
    # get units
    range_list = header[5][1:]
    orig_units = []
    for item in range_list:
        orig_units.append(item.split(' ')[1])
    units = ['s', 'V']
    # get names
    orig_names = header[4][1:]
    orig_names_len = len(orig_names)
    names = ['time', 'trigger']
    # get channels
<<<<<<< HEAD
    timeseries = np.matrix(channel_list).T.tolist()
=======
    # this transposes the channel_list from a list of samples x channels to
    # a list of channels x samples
    timeseries = list(map(list, zip(*channel_list)))
    freq = [1 / interval[0]] * len(timeseries)
>>>>>>> b7bdabc8
    timeseries = [np.array(darray) for darray in timeseries]
    # check the file has a time channel if not create it and add it
    if (orig_names_len < len(timeseries)):
        ordered_timeseries = [timeseries[0], timeseries[chtrig]]
        timeseries.pop(chtrig)
        timeseries.pop(0)
        ordered_timeseries = ordered_timeseries + timeseries
        orig_units.pop(chtrig - 1)
        orig_names.pop(chtrig - 1)
        names = names + orig_names
        units = units + orig_units
    else:
        duration = (timeseries[0].shape[0] + 1) * interval[0]
        t_ch = np.ogrid[0:duration:interval[0]][:-1]  # create time channel
        ordered_timeseries = [t_ch, timeseries[chtrig]]
        timeseries.pop(chtrig)
        ordered_timeseries = ordered_timeseries + timeseries
        names = names + orig_names[1:]
        units = units + orig_units[1:]
    freq = [1 / interval[0]] * len(ordered_timeseries)
    freq = multifreq(ordered_timeseries, freq)
    return BlueprintInput(ordered_timeseries, freq, names, units)


def process_acq(channel_list, chtrig, header=[]):
    """
    Process AcqKnowledge header and channel_list and puts it in
    a physio_obj.BlueprintInput

    Parameters
    ----------
    channel_list: list
        list with channels only
    chtrig : int
        index of trigger channel
    header: list
        list with that contains file header

    Returns
    -------
    BlueprintInput

    Raises
    ------
    ValueError
        If len(header) == 0 and therefore there is no header
        If sampling is not in ['min', 'sec', 'µsec', 'msec','MHz', 'kHz', 'Hz'] reference:
        https://www.biopac.com/wp-content/uploads/acqknowledge_software_guide.pdf page 194

    See Also
    --------
    physio_obj.BlueprintInput
    """
    # check header is not empty
    if len(header) == 0:
        raise AttributeError('Files without header are not supported yet')
    header.append(channel_list[0])
    del channel_list[0]  # delete sample size from channel list
    # this transposes the channel_list from a list of samples x channels to
    # a list of channels x samples
    timeseries = list(map(list, zip(*channel_list)))

    interval = header[1][0].split()
    # check the interval is in some of the correct AcqKnowledge units
    if interval[-1].split('/')[0] not in ['min', 'sec', 'µsec', 'msec', 'MHz', 'kHz', 'Hz']:
        raise AttributeError(f'Interval unit "{interval[-1]}" is not in a '
                             'valid AcqKnowledge format time unit, this probably'
                             'means your file is not in min, sec, msec, µsec, Mhz, KHz or Hz')
    interval[-1] = interval[-1].split('/')[0]
    # Check if the header is in frequency or sampling interval
    if 'Hz' in interval[-1].split('/')[0]:
        print('frequency is given in the header, calculating sample Interval'
              ' and standarizing to Hz if needed')
        freq = float(interval[0])
        freq_unit = interval[-1]
        if freq_unit == 'MHz':
            freq = freq * (1000000)
        elif freq_unit == 'kHz':
            freq = freq * 1000
        interval[0] = 1 / freq
        freq = [freq] * (len(timeseries) + 1)
    else:
        # check if interval is in seconds, if not change the units to seconds and
        # calculate frequency
        if interval[-1].split('/')[0] != 'sec':
            LGR.warning('Interval is not in seconds. Converting its value.')
            if interval[-1].split('/')[0] == 'min':
                interval[0] = float(interval[0]) * 60
                interval[-1] = 's'
            elif interval[-1].split('/')[0] == 'msec':
                interval[0] = float(interval[0]) / 1000
                interval[-1] = 's'
            elif interval[-1].split('/')[0] == 'µsec':
                interval[0] = float(interval[0]) / 1000000
                interval[-1] = 's'
        else:
            interval[0] = float(interval[0])
            interval[-1] = 's'
        freq = [1 / interval[0]] * (len(timeseries) + 1)
    # get units and names
    orig_units = []
    orig_names = []
    # the for loop starts at index1 at 3 because that's the first line of the header
    # with channel name info and ends in 2 + twice the number of channels because
    # that should be the last channel name
    for index1 in range(3, 3 + len(header[-1]) * 2, 2):
        orig_names.append(header[index1][0])
        # since units are in the line imediately after we get the units at the same time
        orig_units.append(header[index1 + 1][0])
    # reorder channels names
    names = ['time', 'trigger']
    orig_names.pop(chtrig - 1)
    names = names + orig_names
    # reoder channels units
    units = ['s', 'Volts']
    orig_units.pop(chtrig - 1)
    units = units + orig_units
    # get channels
    timeseries = [np.array(darray) for darray in timeseries]
    duration = (timeseries[0].shape[0] + 1) * interval[0]
    t_ch = np.ogrid[0:duration:interval[0]][:-1]  # create time channel
    ordered_timeseries = [t_ch, timeseries[chtrig - 1]]
    timeseries.pop(chtrig - 1)
    ordered_timeseries = ordered_timeseries + timeseries
    freq = multifreq(ordered_timeseries, freq)
    return BlueprintInput(ordered_timeseries, freq, names, units)


def read_header_and_channels(filename, chtrig):
    """
    Reads a txt file with a header and channels and separates them

    Parameters
    ----------
    filename: str
        path to the txt Labchart file
    chtrig : int
        index of trigger channel

    Returns
    -------
    header: list
        header lines
    channel_list:list
        channel lines in list

    """
    header = []
    channel_list = []
    with open(filename, 'r') as f:
        for line in f:
            line = line.rstrip('\n').split('\t')
            while line[-1] == '':
                line.remove('')  # sometimes there is an extra space
            for item in line:
                if '#' == item[0]:  # detecting comments
                    line.remove(item)
            if line[-1] == '':
                line.remove('')
            try:
                float(line[0])
            except ValueError:
                header.append(line)
                continue
            line = [float(i) for i in line]
            channel_list.append(line)
    return header, channel_list


def populate_phys_input(filename, chtrig):
    """
    Populate object phys_input, extracts header and deduces from it
    the format file, afterwards it passes the needed information to
    the corresponding reading function.

    Parameters
    ----------
    filename: str
        path to the txt Labchart file
    chtrig : int
        index of trigger channel

    Returns
    -------
    phys_in
        Raises
    ------

    ValueError
        If len(header) == 0 and therefore there is no header
        If files are not in acq or txt format

    Notes
    ------
    multifrequency not detected yet

    See Also
    --------
    physio_obj.BlueprintInput
    """
    header, channel_list = read_header_and_channels(filename, chtrig)
    # check header is not empty and detect if it is in labchart or Acqknoledge format
    if len(header) == 0:
        raise AttributeError('Files without header are not supported yet')
    elif 'Interval=' in header[0]:
        LGR.info('phys2bids detected that your file is in Labchart format')
        phys_in = process_labchart(channel_list, chtrig, header)
    elif 'acq' in header[0][0]:
        LGR.info('phys2bids detected that your file is in AcqKnowledge format')
        phys_in = process_acq(channel_list, chtrig, header)
    else:
        raise AttributeError('This file format is not supported yet for txt files')
    return phys_in<|MERGE_RESOLUTION|>--- conflicted
+++ resolved
@@ -116,14 +116,10 @@
     orig_names_len = len(orig_names)
     names = ['time', 'trigger']
     # get channels
-<<<<<<< HEAD
-    timeseries = np.matrix(channel_list).T.tolist()
-=======
     # this transposes the channel_list from a list of samples x channels to
     # a list of channels x samples
     timeseries = list(map(list, zip(*channel_list)))
     freq = [1 / interval[0]] * len(timeseries)
->>>>>>> b7bdabc8
     timeseries = [np.array(darray) for darray in timeseries]
     # check the file has a time channel if not create it and add it
     if (orig_names_len < len(timeseries)):
