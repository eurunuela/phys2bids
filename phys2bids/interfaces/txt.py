#!/usr/bin/env python3
# -*- coding: utf-8 -*-

"""
phys2bids interface for txt files.
"""

import numpy as np
from phys2bids.physio_obj import BlueprintInput


def populate_phys_input(filename, chtrig):
    """
    Populate object phys_input
    for now this works only with labchart files
<<<<<<< HEAD

    Parameters
    ----------
=======
        Input (Properties)
    ------------------
>>>>>>> 8a6cf6e4
    filename: str
        path to the txt labchart file
    chtrig : int
        index of trigger channel

<<<<<<< HEAD
    Returns
    -------
    BlueprintInput

    See Also
    --------
    physio_obj.BlueprintInput
=======
    Output
    ------------------
    BlueprintInput object for more see BlueprintInput docs
>>>>>>> 8a6cf6e4
    """
    header = []
    channel_list = []
    with open(filename, 'r') as f:
        for line in f:
            line = line.rstrip('\n').split('\t')
            try:
                float(line[0])
            except ValueError:
                header.append(line)
                continue
            line = [float(i) for i in line]
            channel_list.append(line)
    # get frequency
    interval = header[0][1].split(" ")
    if interval[-1] not in ['hr', 'min', 's', 'ms', 'µs']:
<<<<<<< HEAD
        raise AttributeError(f'Interval unit "{interval[-1]}" is not in a valid LabChart time unit,'
                             ' this probably means your file is not in labchart format')
=======
        raise AttributeError(f'Interval unit "{interval[-1]}" is not in a valid LabChart'
                             'time unit, this probably means your file is not in labchart format')
>>>>>>> 8a6cf6e4

    if interval[-1] != 's':
        print('Interval is not in seconds. Converting its value.')
        if interval[-1] == 'hr':
<<<<<<< HEAD
            interval[0] = float(interval[0])*3600
=======
            interval[0] = float(interval)[0] * 3600
>>>>>>> 8a6cf6e4
            interval[-1] = 's'
        elif interval[-1] == 'min':
            interval[0] = float(interval[0]) * 60
            interval[-1] = 's'
        elif interval[-1] == 'ms':
            interval[0] = float(interval[0]) / 1000
            interval[-1] = 's'
        elif interval[-1] == 'µs':
            interval[0] = float(interval[0]) / 1000000
            interval[-1] = 's'
    else:
        interval[0] = float(interval[0])
    # get units
    range_list = header[5][1:]
    units = []
    for item in range_list:
        units.append(item.split(' ')[1])
    # get names
    orig_names = header[4][1:]
    names = ['time', 'trigger']
<<<<<<< HEAD
    orig_names.pop(chtrig)
    names = names+orig_names
    # get channels
    timeseries = np.matrix(channel_list).T.tolist()
    freq = [1/interval[0]]*len(timeseries)
=======
    orig_names.pop(chtrig - 1)
    names = names + orig_names
    # get channels
    timeseries = np.matrix(channel_list).T.tolist()
    freq = [1 / interval[0]] * len(timeseries)
>>>>>>> 8a6cf6e4
    timeseries = [np.array(darray) for darray in timeseries]
    ordered_timeseries = [timeseries[0], timeseries[chtrig]]
    timeseries.pop(chtrig)
    timeseries.pop(0)
    ordered_timeseries = ordered_timeseries + timeseries
    return BlueprintInput(ordered_timeseries, freq, names, units)<|MERGE_RESOLUTION|>--- conflicted
+++ resolved
@@ -8,25 +8,18 @@
 import numpy as np
 from phys2bids.physio_obj import BlueprintInput
 
-
 def populate_phys_input(filename, chtrig):
     """
     Populate object phys_input
     for now this works only with labchart files
-<<<<<<< HEAD
 
     Parameters
     ----------
-=======
-        Input (Properties)
-    ------------------
->>>>>>> 8a6cf6e4
     filename: str
         path to the txt labchart file
     chtrig : int
         index of trigger channel
 
-<<<<<<< HEAD
     Returns
     -------
     BlueprintInput
@@ -34,11 +27,6 @@
     See Also
     --------
     physio_obj.BlueprintInput
-=======
-    Output
-    ------------------
-    BlueprintInput object for more see BlueprintInput docs
->>>>>>> 8a6cf6e4
     """
     header = []
     channel_list = []
@@ -55,22 +43,13 @@
     # get frequency
     interval = header[0][1].split(" ")
     if interval[-1] not in ['hr', 'min', 's', 'ms', 'µs']:
-<<<<<<< HEAD
-        raise AttributeError(f'Interval unit "{interval[-1]}" is not in a valid LabChart time unit,'
-                             ' this probably means your file is not in labchart format')
-=======
         raise AttributeError(f'Interval unit "{interval[-1]}" is not in a valid LabChart'
                              'time unit, this probably means your file is not in labchart format')
->>>>>>> 8a6cf6e4
 
     if interval[-1] != 's':
         print('Interval is not in seconds. Converting its value.')
         if interval[-1] == 'hr':
-<<<<<<< HEAD
-            interval[0] = float(interval[0])*3600
-=======
             interval[0] = float(interval)[0] * 3600
->>>>>>> 8a6cf6e4
             interval[-1] = 's'
         elif interval[-1] == 'min':
             interval[0] = float(interval[0]) * 60
@@ -91,19 +70,11 @@
     # get names
     orig_names = header[4][1:]
     names = ['time', 'trigger']
-<<<<<<< HEAD
-    orig_names.pop(chtrig)
-    names = names+orig_names
-    # get channels
-    timeseries = np.matrix(channel_list).T.tolist()
-    freq = [1/interval[0]]*len(timeseries)
-=======
     orig_names.pop(chtrig - 1)
     names = names + orig_names
     # get channels
     timeseries = np.matrix(channel_list).T.tolist()
     freq = [1 / interval[0]] * len(timeseries)
->>>>>>> 8a6cf6e4
     timeseries = [np.array(darray) for darray in timeseries]
     ordered_timeseries = [timeseries[0], timeseries[chtrig]]
     timeseries.pop(chtrig)
