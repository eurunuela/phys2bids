--- conflicted
+++ resolved
@@ -1,9 +1,6 @@
 import logging
-<<<<<<< HEAD
 import os
-=======
 from csv import reader
->>>>>>> 8d42c281
 from pathlib import Path
 
 import yaml
