#!/usr/bin/env python3

"""
Phys2bids is a python3 library meant to set physiological files in BIDS standard.

It was born for Acqknowledge files (BIOPAC), and at the moment it supports
``.acq`` files and ``.txt`` files obtained by labchart (ADInstruments).

It requires python 3.6 or above, as well as the modules:
- `numpy`
- `matplotlib`

In order to process ``.acq`` files, it needs `bioread`, an excellent module
that can be found at `this link`_

The project is under development.

At the very moment, it assumes:
-  the input file is from one individual scan, not one session with multiple scans.

.. _this link:
   https://github.com/uwmadison-chm/bioread

Copyright 2019, The Phys2BIDS community.
Please scroll to bottom to read full license.

"""

import os
import datetime
import logging
from copy import deepcopy
from pathlib import Path

from numpy import savetxt

from phys2bids import utils, viz, _version
from phys2bids.cli.run import _get_parser
from phys2bids.physio_obj import BlueprintOutput

LGR = logging.getLogger(__name__)


def print_summary(filename, ntp_expected, ntp_found, samp_freq, time_offset, outfile):
    """
    Print a summary onscreen and in file with informations on the files.

    Parameters
    ----------
    filename: str
        Name of the input of phys2bids.
    ntp_expected: int
        Number of expected timepoints, as defined by user.
    ntp_found: int
        Number of timepoints found with the automatic process.
    samp_freq: float
        Frequency of sampling for the output file.
    time_offset: float
        Difference between beginning of file and first TR.
    outfile: str or path
        Fullpath to output file.

    Notes
    -----
    Outcome:
    summary: str
        Prints the summary on screen
    outfile: .log file
        File containing summary
    """
    start_time = -time_offset
    summary = (f'\n------------------------------------------------\n'
               f'Filename:            {filename}\n'
               f'\n'
               f'Timepoints expected: {ntp_expected}\n'
               f'Timepoints found:    {ntp_found}\n'
               f'Sampling Frequency:  {samp_freq} Hz\n'
               f'Sampling started at: {start_time} s\n'
               f'Tip: Time 0 is the time of first trigger\n'
               f'------------------------------------------------\n')
    LGR.info(summary)
    utils.writefile(outfile, '.log', summary)


def print_json(outfile, samp_freq, time_offset, ch_name):
    """
    Print the json required by BIDS format.

    Parameters
    ----------
    outfile: str or path
        Fullpath to output file.
    samp_freq: float
        Frequency of sampling for the output file.
    time_offset: float
        Difference between beginning of file and first TR.
    ch_name: list of str
        List of channel names, as specified by BIDS format.

    Notes
    -----
    Outcome:
    outfile: .json file
        File containing information for BIDS.
    """
    start_time = -time_offset
    summary = dict(SamplingFrequency=samp_freq,
                   StartTime=start_time,
                   Columns=ch_name)
    utils.writejson(outfile, summary, indent=4, sort_keys=False)


def use_heuristic(heur_file, sub, ses, filename, outdir, record_label=''):
    """
    Import and use the heuristic specified by the user to rename the file.

    Parameters
    ----------
    heur_file: path
        Fullpath to heuristic file.
    sub: str or int
        Name of subject.
    ses: str or int or None
        Name of session.
    filename: path
        Name of the input of phys2bids.
    outdir: str or path
        Path to the directory that will become the "site" folder
        ("root" folder of BIDS database).
    record_label: str
        Optional label for the "record" entry of BIDS.

    Returns
    -------
    heurpath: str or path
        Returned fullpath to tsv.gz new file (post BIDS formatting).

    Raises
    ------
    KeyError
        if `bids_keys['task']` is empty
    """
    utils.check_file_exists(heur_file)

    # Initialise a dictionary of bids_keys that has already "recording"
    bids_keys = {'sub': '', 'ses': '', 'task': '', 'acq': '', 'ce': '',
                 'dir': '', 'rec': '', 'run': '', 'recording': record_label}

    # Start filling bids_keys dictionary and path with subject and session
    if sub.startswith('sub-'):
        bids_keys['sub'] = sub[4:]
        fldr = os.path.join(outdir, sub)
    else:
        bids_keys['sub'] = sub
        fldr = os.path.join(outdir, f'sub-{sub}')

    if ses:
        if ses.startswith('ses-'):
            bids_keys['ses'] = ses[4:]
            fldr = os.path.join(fldr, ses)
        else:
            bids_keys['ses'] = ses
            fldr = os.path.join(fldr, f'ses-{ses}')

    # Load heuristic and use it to fill dictionary
    heur = utils.load_heuristic(heur_file)
    bids_keys.update(heur.heur(Path(filename).stem))

    # If bids_keys['task'] is still empty, stop the program
    if not bids_keys['task']:
        LGR.warning(f'The heuristic {heur_file} could not deal with'
                    f'{Path(filename).stem}')
        raise KeyError(f'No "task" attribute found')

    # Compose name by looping in the bids_keys dictionary
    # and adding nonempty keys
    name = ''
    for key in bids_keys:
        if bids_keys[key] != '':
            name = f'{name}{key}-{bids_keys[key]}_'

    # Finish path, create it, add filename, export
    fldr = os.path.join(fldr, 'func')
    utils.path_exists_or_make_it(fldr)

    heurpath = os.path.join(fldr, f'{name}physio')

    return heurpath


def phys2bids(filename, info=False, indir='.', outdir='.', heur_file=None,
              sub=None, ses=None, chtrig=0, chsel=None, num_timepoints_expected=0,
              tr=1, thr=None, ch_name=[], chplot='', debug=False, quiet=False):
    """
    Main workflow of phys2bids.

    Runs the parser, does some checks on input, then imports
    the right interface file to read the input. If only info is required,
    it returns a summary onscreen.
    Otherwise, it operates on the input to return a .tsv.gz file, possibily
    in BIDS format.

    Raises
    ------
    NotImplementedError
        If the file extension is not supported yet.

    """
    # Check options to make them internally coherent pt. I
    # #!# This can probably be done while parsing?
    outdir = utils.check_input_dir(outdir)
    utils.path_exists_or_make_it(outdir)

    # Create logfile name
    basename = 'phys2bids_'
    extension = 'tsv'
    isotime = datetime.datetime.now().strftime('%Y-%m-%dT%H%M%S')
    logname = os.path.join(outdir, (basename + isotime + '.' + extension))

    # Set logging format
    log_formatter = logging.Formatter(
        '%(asctime)s\t%(name)-12s\t%(levelname)-8s\t%(message)s',
        datefmt='%Y-%m-%dT%H:%M:%S')

    # Set up logging file and open it for writing
    log_handler = logging.FileHandler(logname)
    log_handler.setFormatter(log_formatter)
    sh = logging.StreamHandler()

    if quiet:
        logging.basicConfig(level=logging.WARNING,
                            handlers=[log_handler, sh])
    elif debug:
        logging.basicConfig(level=logging.DEBUG,
                            handlers=[log_handler, sh])
    else:
        logging.basicConfig(level=logging.INFO,
                            handlers=[log_handler, sh])

    version_number = _version.get_versions()['version']
    LGR.info(f'Currently running phys2bids version {version_number}')
    LGR.info(f'Input file is {filename}')

    # Check options to make them internally coherent pt. II
    # #!# This can probably be done while parsing?
    indir = utils.check_input_dir(indir)
    filename, ftype = utils.check_input_type(filename,
                                             indir)

    if heur_file:
        heur_file = utils.check_input_ext(heur_file, '.py')
        utils.check_file_exists(heur_file)

    infile = os.path.join(indir, filename)
    utils.check_file_exists(infile)

    # Read file!
    if ftype == 'acq':
        from phys2bids.interfaces.acq import populate_phys_input
    elif ftype == 'txt':
        from phys2bids.interfaces.txt import populate_phys_input
    else:
        # #!# We should add a logger here.
        raise NotImplementedError('Currently unsupported file type.')

    LGR.info(f'Reading the file {infile}')
    phys_in = populate_phys_input(infile, chtrig)
    LGR.info('Reading infos')
    phys_in.print_info(filename)
    # #!# Here the function viz.plot_channel should be called
    if chplot != '' or info:
        viz.plot_all(phys_in.ch_name, phys_in.timeseries, phys_in.units,
                     phys_in.freq, infile, chplot)
    # If only info were asked, end here.
    if info:
        return

<<<<<<< HEAD
    # Create trigger plot. If possible, to have multiple outputs in the same
    # place, adds sub and ses label.
    if tr != 0 and num_timepoints_expected != 0:
        # Run analysis on trigger channel to get first timepoint and the time offset.
        # #!# Get option of no trigger! (which is wrong practice or Respiract)
        phys_in.check_trigger_amount(thr, num_timepoints_expected, tr)
        LGR.info('Plot trigger')
        plot_path = os.path.join(outdir,
                                 os.path.splitext(os.path.basename(filename))[0])
        if sub:
            plot_path += f'_sub-{sub}'
        if ses:
            plot_path += f'_ses-{ses}'
        viz.plot_trigger(phys_in.timeseries[0], phys_in.timeseries[chtrig],
                         plot_path, tr, phys_in.thr, num_timepoints_expected, filename)
    else:
        LGR.warning('Skipping trigger pulse count. If you want to run it, '
                    'call phys2bids using "-ntp" and "-tr" arguments')
=======
    # If only info were asked, end here.
    if info:
        return
>>>>>>> bfe07a29

    # The next few lines remove the undesired channels from phys_in.
    if chsel:
        LGR.info('Dropping unselected channels')
        for i in reversed(range(0, phys_in.ch_amount)):
            if i not in chsel:
                phys_in.delete_at_index(i)

    # If requested, change channel names.
    if ch_name:
        LGR.info('Renaming channels with given names')
        phys_in.rename_channels(ch_name)

    # Create trigger plot. If possible, to have multiple outputs in the same
    # place, adds sub and ses label.
    if tr != [0, ] and num_timepoints_expected != [0, ]:
        #  Multi-run section
        #  Check list length, more than 1 means multi-run
        if len(num_timepoints_expected) > 1:
            # Comment #!#
            if len(tr) == 1:
                tr = ones(len(num_timepoints_expected)) * tr[0]
            # Check equivalency of length
            elif len(num_timepoints_expected) != len(tr):
                raise Exception('Number of sequence types listed with TR '
                                'doesn\'t match expected number of runs in '
                                'the session')

            # Sum of values in ntp_list should be equivalent to num_timepoints_found
            phys_in.check_trigger_amount(chtrig=chtrig, thr=thr,
                                         num_timepoints_expected=sum(num_timepoints_expected),
                                         tr=1)

            # Check that sum(ntp_list) is equivalent to num_timepoints_found,
            # else call split2phys
            if phys_in.num_timepoints_found != sum(num_timepoints_expected):
                raise Exception('The number of triggers found is different '
                                'than expected. Better stop now than breaking '
                                'something.')

            # CALL run4phys, give it BlueprintInput object and lists
            run_idx = split4phys(phys_in, num_timepoints_expected, tr)
            # returns a dictionary in the form {run_idx: (startpoint, endpoint), run_idx:...}

            # ideally, we'd want to have a figure for each run
            for idx, key in enumerate(run_idx.keys()):
                # The following 14 lines should become a function
                LGR.info('Plot trigger')
                plot_path = os.path.join(outdir,
                                         os.path.splitext(os.path.basename(filename))[0])
                if sub:
                    plot_path += f'_sub-{sub}'
                if ses:
                    plot_path += f'_ses-{ses}'

                times = run_idx[key]
                # adjust filename to run indexes
                viz.plot_trigger(phys_in[times[0]:times[1]].timeseries[0],
                                 phys_in[times[0]:times[1]].timeseries[chtrig],
                                 plot_path, tr[idx], phys_in.thr,
                                 num_timepoints_expected[idx], filename)

        else:
            # Run analysis on trigger channel to get first timepoint
            # and the time offset.
            phys_in.check_trigger_amount(chtrig, thr, num_timepoints_expected[0],
                                         tr[0])

            # The following 9 lines should become a function (same as previous block)
            LGR.info('Plot trigger')
            plot_path = os.path.join(outdir,
                                     os.path.splitext(os.path.basename(filename))[0])
            if sub:
                plot_path += f'_sub-{sub}'
            if ses:
                plot_path += f'_ses-{ses}'
            viz.plot_trigger(phys_in.timeseries[0], phys_in.timeseries[chtrig],
                             plot_path, tr, phys_in.thr, num_timepoints_expected,
                             filename)

    else:
        LGR.warning('Skipping trigger pulse count. If you want to run it, '
                    'call phys2bids using both "-ntp" and "-tr" arguments')

    # The next few lines create a dictionary of different BlueprintInput
    # objects, one for each unique frequency in phys_in
    uniq_freq_list = set(phys_in.freq)
    output_amount = len(uniq_freq_list)
    if output_amount > 1:
        LGR.warning(f'Found {output_amount} different frequencies in input!')

    LGR.info(f'Preparing {output_amount} output files.')
    phys_out = {}  # create phys_out dict that will have a
    # blueprint object per frequency
    # for each different frequency
    for uniq_freq in uniq_freq_list:
        # copy the phys_in object to the new dict entry
        phys_out[uniq_freq] = deepcopy(phys_in)
        # this counter will take into account how many channels are eliminated
        count = 0
        # for each channel in the original phys_in object
        # take the frequency
        for idx, i in enumerate(phys_in.freq):
            # if that frequency is different than the frequency of the phys_obj entry
            if i != uniq_freq:
                # eliminate that channel from the dict since we only want channels
                # with the same frequency
                phys_out[uniq_freq].delete_at_index(idx - count)
                # take into acount the elimination so in the next eliminated channel we
                # eliminate correctly
                count += 1
        # Also create a BlueprintOutput object for each unique frequency found.
        # Populate it with the corresponding blueprint input and replace it
        # in the dictionary.
        phys_out[uniq_freq] = BlueprintOutput.init_from_blueprint(phys_out[uniq_freq])

    if heur_file and sub:
        LGR.info(f'Preparing BIDS output using {heur_file}')
    elif heur_file and not sub:
        LGR.warning(f'While "-heur" was specified, option "-sub" was not.\n'
                    f'Skipping BIDS formatting.')

    # Preparing output parameters: name and folder.
    for uniq_freq in uniq_freq_list:
        # If possible, prepare bids renaming.
        if heur_file and sub:
            if output_amount > 1:
                # Add "recording-freq" to filename if more than one freq
                outfile = use_heuristic(heur_file, sub, ses, filename,
                                        outdir, uniq_freq)
            else:
                outfile = use_heuristic(heur_file, sub, ses, filename, outdir)

        else:
            outfile = os.path.join(outdir,
                                   os.path.splitext(os.path.basename(filename))[0])
            if output_amount > 1:
                # Append "freq" to filename if more than one freq
                outfile = f'{outfile}_{uniq_freq}'

        LGR.info(f'Exporting files for freq {uniq_freq}')
        savetxt(outfile + '.tsv.gz', phys_out[uniq_freq].timeseries,
                fmt='%.8e', delimiter='\t')
        print_json(outfile, phys_out[uniq_freq].freq,
                   phys_out[uniq_freq].start_time,
                   phys_out[uniq_freq].ch_name)
        print_summary(filename, num_timepoints_expected,
                      phys_in.num_timepoints_found, uniq_freq,
                      phys_out[uniq_freq].start_time, outfile)


def _main(argv=None):
    options = _get_parser().parse_args(argv)
    phys2bids(**vars(options))


if __name__ == '__main__':
    _main()

"""
Copyright 2019, The Phys2BIDS community.

Licensed under the Apache License, Version 2.0 (the "License");
you may not use this file except in compliance with the License.
You may obtain a copy of the License at

http://www.apache.org/licenses/LICENSE-2.0

Unless required by applicable law or agreed to in writing, software
distributed under the License is distributed on an "AS IS" BASIS,
WITHOUT WARRANTIES OR CONDITIONS OF ANY KIND, either express or implied.
See the License for the specific language governing permissions and
limitations under the License.
"""<|MERGE_RESOLUTION|>--- conflicted
+++ resolved
@@ -275,30 +275,9 @@
     if info:
         return
 
-<<<<<<< HEAD
-    # Create trigger plot. If possible, to have multiple outputs in the same
-    # place, adds sub and ses label.
-    if tr != 0 and num_timepoints_expected != 0:
-        # Run analysis on trigger channel to get first timepoint and the time offset.
-        # #!# Get option of no trigger! (which is wrong practice or Respiract)
-        phys_in.check_trigger_amount(thr, num_timepoints_expected, tr)
-        LGR.info('Plot trigger')
-        plot_path = os.path.join(outdir,
-                                 os.path.splitext(os.path.basename(filename))[0])
-        if sub:
-            plot_path += f'_sub-{sub}'
-        if ses:
-            plot_path += f'_ses-{ses}'
-        viz.plot_trigger(phys_in.timeseries[0], phys_in.timeseries[chtrig],
-                         plot_path, tr, phys_in.thr, num_timepoints_expected, filename)
-    else:
-        LGR.warning('Skipping trigger pulse count. If you want to run it, '
-                    'call phys2bids using "-ntp" and "-tr" arguments')
-=======
     # If only info were asked, end here.
     if info:
         return
->>>>>>> bfe07a29
 
     # The next few lines remove the undesired channels from phys_in.
     if chsel:
@@ -318,7 +297,8 @@
         #  Multi-run section
         #  Check list length, more than 1 means multi-run
         if len(num_timepoints_expected) > 1:
-            # Comment #!#
+            # if multi-run of same sequence type, pad list with ones
+            # and multiply array with user's input
             if len(tr) == 1:
                 tr = ones(len(num_timepoints_expected)) * tr[0]
             # Check equivalency of length
