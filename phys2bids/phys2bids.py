#!/usr/bin/env python3

"""
Phys2bids is a python3 library meant to set physiological files in BIDS standard.

It was born for Acqknowledge files (BIOPAC), and at the moment it supports
``.acq`` files and ``.txt`` files obtained by labchart (ADInstruments).

It requires python 3.6 or above, as well as the modules:
- `numpy`
- `matplotlib`

In order to process ``.acq`` files, it needs `bioread`, an excellent module
that can be found at `this link`_

The project is under development.

At the very moment, it assumes:
-  the input file is from one individual scan, not one session with multiple scans.

.. _this link:
   https://github.com/uwmadison-chm/bioread

Copyright 2019, The Phys2BIDS community.
Please scroll to bottom to read full license.

"""

import datetime
import logging
import os
import sys
from copy import deepcopy
from shutil import copy as cp

import numpy as np

from phys2bids import utils, viz, _version, bids
from phys2bids.cli.run import _get_parser
from phys2bids.physio_obj import BlueprintOutput
<<<<<<< HEAD
from phys2bids.reporting.html_report import generate_report
=======
from phys2bids.slice4phys import slice4phys

from . import __version__
from .due import due, Doi
>>>>>>> cc896aff

LGR = logging.getLogger(__name__)


def print_summary(filename, ntp_expected, ntp_found, samp_freq, time_offset, outfile):
    """
    Print a summary onscreen and in file with informations on the files.

    Parameters
    ----------
    filename: str
        Name of the input of phys2bids.
    ntp_expected: int
        Number of expected timepoints, as defined by user.
    ntp_found: int
        Number of timepoints found with the automatic process.
    samp_freq: float
        Frequency of sampling for the output file.
    time_offset: float
        Difference between beginning of file and first TR.
    outfile: str or path
        Fullpath to output file.

    Notes
    -----
    Outcome:
    summary: str
        Prints the summary on screen
    outfile: .log file
        File containing summary
    """
    start_time = -time_offset
    summary = (f'\n------------------------------------------------\n'
               f'Filename:            {filename}\n'
               f'\n'
               f'Timepoints expected: {ntp_expected}\n'
               f'Timepoints found:    {ntp_found}\n'
               f'Sampling Frequency:  {samp_freq} Hz\n'
               f'Sampling started at: {start_time:.4f} s\n'
               f'Tip: Time 0 is the time of first trigger\n'
               f'------------------------------------------------\n')
    LGR.info(summary)
    utils.writefile(outfile, '.log', summary)


def print_json(outfile, samp_freq, time_offset, ch_name):
    """
    Print the json required by BIDS format.

    Parameters
    ----------
    outfile: str or path
        Fullpath to output file.
    samp_freq: float
        Frequency of sampling for the output file.
    time_offset: float
        Difference between beginning of file and first TR.
    ch_name: list of str
        List of channel names, as specified by BIDS format.

    Notes
    -----
    Outcome:
    outfile: .json file
        File containing information for BIDS.
    """
    start_time = -time_offset
    summary = dict(SamplingFrequency=samp_freq,
                   StartTime=round(start_time, 4),
                   Columns=ch_name)
    utils.writejson(outfile, summary, indent=4, sort_keys=False)


@due.dcite(
     Doi('10.5281/zenodo.3470091'),
     path='phys2bids',
     description='Conversion of physiological trace data to BIDS format',
     version=__version__,
     cite_module=True)
@due.dcite(
    Doi('10.1038/sdata.2016.44'),
    path='phys2bids',
    description='The BIDS specification',
    cite_module=True)
def phys2bids(filename, info=False, indir='.', outdir='.', heur_file=None,
              sub=None, ses=None, chtrig=1, chsel=None, num_timepoints_expected=None,
              tr=None, thr=None, pad=9, ch_name=[], yml='', debug=False, quiet=False):
    """
    Run main workflow of phys2bids.

    Runs the parser, does some checks on input, then imports
    the right interface file to read the input. If only info is required,
    it returns a summary onscreen.
    Otherwise, it operates on the input to return a .tsv.gz file, possibly
    in BIDS format.

    Raises
    ------
    NotImplementedError
        If the file extension is not supported yet.
    """
    # Check options to make them internally coherent pt. I
    # #!# This can probably be done while parsing?
    outdir = utils.check_input_dir(outdir)
    utils.path_exists_or_make_it(outdir)
    utils.path_exists_or_make_it(os.path.join(outdir, 'code'))
    conversion_path = os.path.join(outdir, 'code', 'conversion')
    utils.path_exists_or_make_it(conversion_path)

    # Create logfile name
    basename = 'phys2bids_'
    extension = 'tsv'
    isotime = datetime.datetime.now().strftime('%Y-%m-%dT%H%M%S')
    logname = os.path.join(conversion_path, (basename + isotime + '.' + extension))

    # Set logging format
    log_formatter = logging.Formatter(
        '%(asctime)s\t%(name)-12s\t%(levelname)-8s\t%(message)s',
        datefmt='%Y-%m-%dT%H:%M:%S')

    # Set up logging file and open it for writing
    log_handler = logging.FileHandler(logname)
    log_handler.setFormatter(log_formatter)
    sh = logging.StreamHandler()

    if quiet:
        logging.basicConfig(level=logging.WARNING,
                            handlers=[log_handler, sh])
    elif debug:
        logging.basicConfig(level=logging.DEBUG,
                            handlers=[log_handler, sh])
    else:
        logging.basicConfig(level=logging.INFO,
                            handlers=[log_handler, sh])

    version_number = _version.get_versions()['version']
    LGR.info(f'Currently running phys2bids version {version_number}')
    LGR.info(f'Input file is {filename}')

    # Save call.sh
    arg_str = ' '.join(sys.argv[1:])
    call_str = f'phys2bids {arg_str}'
    f = open(os.path.join(conversion_path, 'call.sh'), "a")
    f.write(f'#!bin/bash \n{call_str}')
    f.close()

    # Check options to make them internally coherent pt. II
    # #!# This can probably be done while parsing?
    indir = utils.check_input_dir(indir)
    if chtrig < 1:
        raise Exception('Wrong trigger channel. Channel indexing starts with 1!')

    filename, ftype = utils.check_input_type(filename,
                                             indir)

    if heur_file:
        heur_file = utils.check_input_ext(heur_file, '.py')
        utils.check_file_exists(heur_file)

    infile = os.path.join(indir, filename)
    utils.check_file_exists(infile)

    if isinstance(num_timepoints_expected, int):
        num_timepoints_expected = [num_timepoints_expected]
    if isinstance(tr, (int, float)):
        tr = [tr]

    if tr is not None and num_timepoints_expected is not None:
        # If tr and ntp were specified, check that tr is either length one or ntp.
        if len(num_timepoints_expected) != len(tr) and len(tr) != 1:
            raise Exception('Number of sequence types listed with TR '
                            'doesn\'t match expected number of runs in '
                            'the session')

    # Read file!
    if ftype == 'acq':
        from phys2bids.interfaces.acq import populate_phys_input
    elif ftype == 'txt':
        from phys2bids.interfaces.txt import populate_phys_input

    LGR.info(f'Reading the file {infile}')
    phys_in = populate_phys_input(infile, chtrig)

    LGR.info('Checking that units of measure are BIDS compatible')
    for index, unit in enumerate(phys_in.units):
        phys_in.units[index] = bids.bidsify_units(unit)

    LGR.info('Reading infos')
    phys_in.print_info(filename)
    # #!# Here the function viz.plot_channel should be called
    viz.plot_all(phys_in.ch_name, phys_in.timeseries, phys_in.units,
                 phys_in.freq, infile, conversion_path)
    # If only info were asked, end here.
    if info:
        return

    # The next few lines remove the undesired channels from phys_in.
    if chsel:
        LGR.info('Dropping unselected channels')
        for i in reversed(range(0, phys_in.ch_amount)):
            if i not in chsel:
                phys_in.delete_at_index(i)

    # If requested, change channel names.
    if ch_name:
        LGR.info('Renaming channels with given names')
        phys_in.rename_channels(ch_name)

    # Checking acquisition type via user's input
    if tr is not None and num_timepoints_expected is not None:

        #  Multi-run acquisition type section
        #  Check list length, more than 1 means multi-run
        if len(num_timepoints_expected) > 1:
            # if multi-run of same sequence type, pad list with ones
            # and multiply array with user's input
            if len(tr) == 1:
                tr = np.ones(len(num_timepoints_expected)) * tr[0]

            # Sum of values in ntp_list should be equivalent to num_timepoints_found
            phys_in.check_trigger_amount(thr=thr,
                                         num_timepoints_expected=sum(num_timepoints_expected),
                                         tr=1)

            # Check that sum of tp expected is equivalent to num_timepoints_found,
            # if it passes call slice4phys
            if phys_in.num_timepoints_found != sum(num_timepoints_expected):
                raise Exception('The number of triggers found is different '
                                'than expected. Better stop now than break '
                                'something.')

            # slice the recording based on user's entries
            # !!! ATTENTION: PHYS_IN GETS OVERWRITTEN AS DICTIONARY
            phys_in = slice4phys(phys_in, num_timepoints_expected, tr,
                                 phys_in.thr, pad)
            # returns a dictionary in the form {run_idx: phys_in[startpoint, endpoint]}

            # save a figure for each run | give the right acquisition parameters for runs
            fileprefix = os.path.join(conversion_path,
                                      os.path.splitext(os.path.basename(filename))[0])
            for i, run in enumerate(phys_in.keys()):
                plot_fileprefix = f'{fileprefix}_{run}'
                viz.export_trigger_plot(phys_in[run], chtrig, plot_fileprefix, tr[i],
                                        num_timepoints_expected[i], filename,
                                        sub, ses)

        # Single run acquisition type, or : nothing to split workflow
        else:
            # Run analysis on trigger channel to get first timepoint
            # and the time offset.
            phys_in.check_trigger_amount(thr, num_timepoints_expected[0], tr[0])
            # save a figure of the trigger
            fileprefix = os.path.join(conversion_path,
                                      os.path.splitext(os.path.basename(filename))[0])
            viz.export_trigger_plot(phys_in, chtrig, fileprefix, tr[0],
                                    num_timepoints_expected[0], filename,
                                    sub, ses)

            # Reassign phys_in as dictionary
            # !!! ATTENTION: PHYS_IN GETS OVERWRITTEN AS DICTIONARY
            phys_in = {1: phys_in}

    else:
        LGR.warning('Skipping trigger pulse count. If you want to run it, '
                    'call phys2bids using both "-ntp" and "-tr" arguments')
        # !!! ATTENTION: PHYS_IN GETS OVERWRITTEN AS DICTIONARY
        phys_in = {1: phys_in}

    # The next few lines create a dictionary of different BlueprintInput
    # objects, one for each unique frequency for each run in phys_in
    # they also save the amount of runs and unique frequencies
    run_amount = len(phys_in)
    uniq_freq_list = set(phys_in[1].freq)
    freq_amount = len(uniq_freq_list)
    if freq_amount > 1:
        LGR.info(f'Found {freq_amount} different frequencies in input!')

    if run_amount > 1:
        LGR.info(f'Found {run_amount} different scans in input!')

    LGR.info(f'Preparing {freq_amount*run_amount} output files.')
    # Create phys_out dict that will have a blueprint object for each different frequency
    phys_out = {}

    if heur_file is not None and sub is not None:
        LGR.info(f'Preparing BIDS output using {heur_file}')
        # If heuristics are used, init a dict of arguments to pass to use_heuristic
        heur_args = {'heur_file': heur_file, 'sub': sub, 'ses': ses,
                     'filename': filename, 'outdir': outdir, 'run': '',
                     'record_label': ''}
        # Generate participants.tsv file if it doesn't exist already.
        # Update the file if the subject is not in the file.
        # Do not update if the subject is already in the file.
        bids.participants_file(outdir, yml, sub)
        # Generate dataset_description.json file if it doesn't exist already.
        bids.dataset_description_file(outdir)
        # Generate README file if it doesn't exist already.
        bids.readme_file(outdir)
        cp(heur_file, os.path.join(conversion_path,
           os.path.splitext(os.path.basename(heur_file))[0] + '.py'))
    elif heur_file is not None and sub is None:
        LGR.warning('While "-heur" was specified, option "-sub" was not.\n'
                    'Skipping BIDS formatting.')

<<<<<<< HEAD
    # Initiate lists for reports
    ch_name = []
    timeseries = []
    units = []
    freq = []

    # Preparing output parameters: name and folder.
    for uniq_freq in uniq_freq_list:
        # If possible, prepare bids renaming.
        if heur_file and sub:
            if output_amount > 1:
                # Add "recording-freq" to filename if more than one freq
                outfile = bids.use_heuristic(heur_file, sub, ses, filename,
                                             outdir, uniq_freq)
            else:
                outfile = bids.use_heuristic(heur_file, sub, ses, filename, outdir)
=======
    # Export a (set of) phys_out for each element in phys_in
    # run keys start from 1 (human friendly)
    for run in phys_in.keys():
        for uniq_freq in uniq_freq_list:
            # Initialise the key for the (possibly huge amount of) dictionary entries
            key = f'{run}_{uniq_freq}'
            # copy the phys_in object to the new dict entry
            phys_out[key] = deepcopy(phys_in[run])
            # this counter will take into account how many channels are eliminated
            count = 0
            # for each channel in the original phys_in object
            # take the frequency
            for idx, i in enumerate(phys_in[run].freq):
                # if that frequency is different than the frequency of the phys_obj entry
                if i != uniq_freq:
                    # eliminate that channel from the dict since we only want channels
                    # with the same frequency
                    phys_out[key].delete_at_index(idx - count)
                    # take into acount the elimination so in the next eliminated channel we
                    # eliminate correctly
                    count += 1
            # Also create a BlueprintOutput object for each unique frequency found.
            # Populate it with the corresponding blueprint input and replace it
            # in the dictionary.
            # Add time channel in the proper frequency.
            if uniq_freq != phys_in[run].freq[0]:
                phys_out[key].ch_name.insert(0, phys_in[run].ch_name[0])
                phys_out[key].units.insert(0, phys_in[run].units[0])
                phys_out[key].timeseries.insert(0, np.linspace(phys_in[run].timeseries[0][0],
                                                phys_in[run].timeseries[0][-1],
                                                num=phys_out[key].timeseries[0].shape[0]))
            phys_out[key] = BlueprintOutput.init_from_blueprint(phys_out[key])

        # Preparing output parameters: name and folder.
        for uniq_freq in uniq_freq_list:
            key = f'{run}_{uniq_freq}'
            # If possible, prepare bids renaming.
            if heur_file is not None and sub is not None:
                # Add run info to heur_args if more than one run is present
                if run_amount > 1:
                    heur_args['run'] = f'{run:02d}'

                # Append "recording-freq" to filename if more than one freq
                if freq_amount > 1:
                    heur_args['record_label'] = f'{uniq_freq:.0f}Hz'

                phys_out[key].filename = bids.use_heuristic(**heur_args)

                # If any filename exists already because of multirun, append labels
                # But warn about the non-validity of this BIDS-like name.
                if run_amount > 1:
                    if any([phys.filename == phys_out[key].filename
                           for phys in phys_out.values()]):
                        phys_out[key].filename = (f'{phys_out[key].filename}'
                                                  f'_take-{run}')
                        LGR.warning('Identified multiple outputs with the same name.\n'
                                    'Appending fake label to avoid overwriting.\n'
                                    '!!! ATTENTION !!! the output is not BIDS compliant.\n'
                                    'Please check heuristics to solve the problem.')
>>>>>>> cc896aff

            else:
                phys_out[key].filename = os.path.join(outdir,
                                                      os.path.splitext(os.path.basename(filename)
                                                                       )[0])
                # Append "run" to filename if more than one run
                if run_amount > 1:
                    phys_out[key].filename = f'{phys_out[key].filename}_{run:02d}'
                # Append "freq" to filename if more than one freq
                if freq_amount > 1:
                    phys_out[key].filename = f'{phys_out[key].filename}_{uniq_freq:.0f}Hz'

            LGR.info(f'Exporting files for run {run} freq {uniq_freq}')
            np.savetxt(phys_out[key].filename + '.tsv.gz',
                       phys_out[key].timeseries, fmt='%.8e', delimiter='\t')
            print_json(phys_out[key].filename, phys_out[key].freq,
                       phys_out[key].start_time, phys_out[key].ch_name)
            print_summary(filename, num_timepoints_expected,
                          phys_in[run].num_timepoints_found, uniq_freq,
                          phys_out[key].start_time,
                          os.path.join(conversion_path,
                                       os.path.splitext(os.path.basename(phys_out[key].filename)
                                                        )[0]))

        ch_name += phys_out[uniq_freq].ch_name
        timeseries += phys_out[uniq_freq].timeseries.T.tolist()
        units += phys_out[uniq_freq].units
        freq += [phys_out[uniq_freq].freq]*len(phys_out[uniq_freq].ch_name)

    generate_report(outdir, logname, ch_name, timeseries, units, freq)


def _main(argv=None):
    options = _get_parser().parse_args(argv)
    phys2bids(**vars(options))


if __name__ == '__main__':
    _main(sys.argv[1:])

"""
Copyright 2019, The Phys2BIDS community.

Licensed under the Apache License, Version 2.0 (the "License");
you may not use this file except in compliance with the License.
You may obtain a copy of the License at

http://www.apache.org/licenses/LICENSE-2.0

Unless required by applicable law or agreed to in writing, software
distributed under the License is distributed on an "AS IS" BASIS,
WITHOUT WARRANTIES OR CONDITIONS OF ANY KIND, either express or implied.
See the License for the specific language governing permissions and
limitations under the License.
"""<|MERGE_RESOLUTION|>--- conflicted
+++ resolved
@@ -38,14 +38,11 @@
 from phys2bids import utils, viz, _version, bids
 from phys2bids.cli.run import _get_parser
 from phys2bids.physio_obj import BlueprintOutput
-<<<<<<< HEAD
 from phys2bids.reporting.html_report import generate_report
-=======
 from phys2bids.slice4phys import slice4phys
 
 from . import __version__
 from .due import due, Doi
->>>>>>> cc896aff
 
 LGR = logging.getLogger(__name__)
 
@@ -350,24 +347,6 @@
         LGR.warning('While "-heur" was specified, option "-sub" was not.\n'
                     'Skipping BIDS formatting.')
 
-<<<<<<< HEAD
-    # Initiate lists for reports
-    ch_name = []
-    timeseries = []
-    units = []
-    freq = []
-
-    # Preparing output parameters: name and folder.
-    for uniq_freq in uniq_freq_list:
-        # If possible, prepare bids renaming.
-        if heur_file and sub:
-            if output_amount > 1:
-                # Add "recording-freq" to filename if more than one freq
-                outfile = bids.use_heuristic(heur_file, sub, ses, filename,
-                                             outdir, uniq_freq)
-            else:
-                outfile = bids.use_heuristic(heur_file, sub, ses, filename, outdir)
-=======
     # Export a (set of) phys_out for each element in phys_in
     # run keys start from 1 (human friendly)
     for run in phys_in.keys():
@@ -401,6 +380,12 @@
                                                 num=phys_out[key].timeseries[0].shape[0]))
             phys_out[key] = BlueprintOutput.init_from_blueprint(phys_out[key])
 
+        # Initiate lists for reports
+        ch_name = []
+        timeseries = []
+        units = []
+        freq = []
+
         # Preparing output parameters: name and folder.
         for uniq_freq in uniq_freq_list:
             key = f'{run}_{uniq_freq}'
@@ -427,7 +412,6 @@
                                     'Appending fake label to avoid overwriting.\n'
                                     '!!! ATTENTION !!! the output is not BIDS compliant.\n'
                                     'Please check heuristics to solve the problem.')
->>>>>>> cc896aff
 
             else:
                 phys_out[key].filename = os.path.join(outdir,
@@ -452,12 +436,12 @@
                                        os.path.splitext(os.path.basename(phys_out[key].filename)
                                                         )[0]))
 
-        ch_name += phys_out[uniq_freq].ch_name
-        timeseries += phys_out[uniq_freq].timeseries.T.tolist()
-        units += phys_out[uniq_freq].units
-        freq += [phys_out[uniq_freq].freq]*len(phys_out[uniq_freq].ch_name)
-
-    generate_report(outdir, logname, ch_name, timeseries, units, freq)
+            ch_name += phys_out[uniq_freq].ch_name
+            timeseries += phys_out[uniq_freq].timeseries.T.tolist()
+            units += phys_out[uniq_freq].units
+            freq += [phys_out[uniq_freq].freq] * len(phys_out[uniq_freq].ch_name)
+
+        generate_report(outdir, logname, ch_name, timeseries, units, freq)
 
 
 def _main(argv=None):
