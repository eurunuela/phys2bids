--- conflicted
+++ resolved
@@ -112,12 +112,7 @@
 
 def phys2bids(filename, info=False, indir='.', outdir='.', heur_file=None,
               sub=None, ses=None, chtrig=0, chsel=None, num_timepoints_expected=0,
-<<<<<<< HEAD
-              tr=1, thr=None, ch_name=[], debug=False, quiet=False):
-=======
-              tr=1, thr=None, ch_name=[], chplot='', debug=False, quiet=False,
-              yml=''):
->>>>>>> 5a9972cc
+              tr=1, thr=None, ch_name=[], yml='', debug=False, quiet=False):
     """
     Main workflow of phys2bids.
 
