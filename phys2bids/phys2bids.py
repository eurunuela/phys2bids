#!/usr/bin/env python3

"""
Phys2bids is a python3 library meant to set physiological files in BIDS standard.

It was born for Acqknowledge files (BIOPAC), and at the moment it supports
``.acq`` files and ``.txt`` files obtained by labchart (ADInstruments).

It requires python 3.6 or above, as well as the modules:
- `numpy`
- `matplotlib`

In order to process ``.acq`` files, it needs `bioread`, an excellent module
that can be found at `this link`_

The project is under development.

At the very moment, it assumes:
-  the input file is from one individual scan, not one session with multiple scans.

.. _this link:
   https://github.com/uwmadison-chm/bioread

Copyright 2019, The Phys2BIDS community.
Please scroll to bottom to read full license.

"""

import os
import datetime
import logging
from copy import deepcopy
from pathlib import Path

from numpy import savetxt, ones

from phys2bids import utils, viz, _version
from phys2bids.cli.run import _get_parser
from phys2bids.physio_obj import BlueprintOutput
<<<<<<< HEAD
from phys2bids.bids_units import bidsify_units
from phys2bids import slice4phys
=======
from phys2bids.slice4phys import slice4phys
from phys2bids.bids_units import bidsify_units
>>>>>>> b6fbb05e

LGR = logging.getLogger(__name__)


def print_summary(filename, ntp_expected, ntp_found, samp_freq, time_offset, outfile):
    """
    Print a summary onscreen and in file with informations on the files.

    Parameters
    ----------
    filename: str
        Name of the input of phys2bids.
    ntp_expected: int
        Number of expected timepoints, as defined by user.
    ntp_found: int
        Number of timepoints found with the automatic process.
    samp_freq: float
        Frequency of sampling for the output file.
    time_offset: float
        Difference between beginning of file and first TR.
    outfile: str or path
        Fullpath to output file.

    Notes
    -----
    Outcome:
    summary: str
        Prints the summary on screen
    outfile: .log file
        File containing summary
    """
    start_time = -time_offset
    summary = (f'\n------------------------------------------------\n'
               f'Filename:            {filename}\n'
               f'\n'
               f'Timepoints expected: {ntp_expected}\n'
               f'Timepoints found:    {ntp_found}\n'
               f'Sampling Frequency:  {samp_freq} Hz\n'
               f'Sampling started at: {start_time} s\n'
               f'Tip: Time 0 is the time of first trigger\n'
               f'------------------------------------------------\n')
    LGR.info(summary)
    utils.writefile(outfile, '.log', summary)


def print_json(outfile, samp_freq, time_offset, ch_name):
    """
    Print the json required by BIDS format.

    Parameters
    ----------
    outfile: str or path
        Fullpath to output file.
    samp_freq: float
        Frequency of sampling for the output file.
    time_offset: float
        Difference between beginning of file and first TR.
    ch_name: list of str
        List of channel names, as specified by BIDS format.

    Notes
    -----
    Outcome:
    outfile: .json file
        File containing information for BIDS.
    """
    start_time = -time_offset
    summary = dict(SamplingFrequency=samp_freq,
                   StartTime=start_time,
                   Columns=ch_name)
    utils.writejson(outfile, summary, indent=4, sort_keys=False)


def use_heuristic(heur_file, sub, ses, filename, outdir, record_label=''):
    """
    Import and use the heuristic specified by the user to rename the file.

    Parameters
    ----------
    heur_file: path
        Fullpath to heuristic file.
    sub: str or int
        Name of subject.
    ses: str or int or None
        Name of session.
    filename: path
        Name of the input of phys2bids.
    outdir: str or path
        Path to the directory that will become the "site" folder
        ("root" folder of BIDS database).
    record_label: str
        Optional label for the "record" entry of BIDS.

    Returns
    -------
    heurpath: str or path
        Returned fullpath to tsv.gz new file (post BIDS formatting).

    Raises
    ------
    KeyError
        if `bids_keys['task']` is empty
    """
    utils.check_file_exists(heur_file)

    # Initialise a dictionary of bids_keys that has already "recording"
    bids_keys = {'sub': '', 'ses': '', 'task': '', 'acq': '', 'ce': '',
                 'dir': '', 'rec': '', 'run': '', 'recording': record_label}

    # Start filling bids_keys dictionary and path with subject and session
    if sub.startswith('sub-'):
        bids_keys['sub'] = sub[4:]
        fldr = os.path.join(outdir, sub)
    else:
        bids_keys['sub'] = sub
        fldr = os.path.join(outdir, f'sub-{sub}')

    if ses:
        if ses.startswith('ses-'):
            bids_keys['ses'] = ses[4:]
            fldr = os.path.join(fldr, ses)
        else:
            bids_keys['ses'] = ses
            fldr = os.path.join(fldr, f'ses-{ses}')

    # Load heuristic and use it to fill dictionary
    heur = utils.load_heuristic(heur_file)
    bids_keys.update(heur.heur(Path(filename).stem))

    # If bids_keys['task'] is still empty, stop the program
    if not bids_keys['task']:
        LGR.warning(f'The heuristic {heur_file} could not deal with'
                    f'{Path(filename).stem}')
        raise KeyError('No "task" attribute found')

    # Compose name by looping in the bids_keys dictionary
    # and adding nonempty keys
    name = ''
    for key in bids_keys:
        if bids_keys[key] != '':
            name = f'{name}{key}-{bids_keys[key]}_'

    # Finish path, create it, add filename, export
    fldr = os.path.join(fldr, 'func')
    utils.path_exists_or_make_it(fldr)

    heurpath = os.path.join(fldr, f'{name}physio')

    return heurpath


def phys2bids(filename, info=False, indir='.', outdir='.', heur_file=None,
              sub=None, ses=None, chtrig=0, chsel=None, num_timepoints_expected=0,
              tr=1, thr=None, ch_name=[], chplot='', debug=False, quiet=False):
    """
    Main workflow of phys2bids.

    Runs the parser, does some checks on input, then imports
    the right interface file to read the input. If only info is required,
    it returns a summary onscreen.
    Otherwise, it operates on the input to return a .tsv.gz file, possibily
    in BIDS format.

    Raises
    ------
    NotImplementedError
        If the file extension is not supported yet.

    """
    # Check options to make them internally coherent pt. I
    # #!# This can probably be done while parsing?
    outdir = utils.check_input_dir(outdir)
    utils.path_exists_or_make_it(outdir)

    # Create logfile name
    basename = 'phys2bids_'
    extension = 'tsv'
    isotime = datetime.datetime.now().strftime('%Y-%m-%dT%H%M%S')
    logname = os.path.join(outdir, (basename + isotime + '.' + extension))

    # Set logging format
    log_formatter = logging.Formatter(
        '%(asctime)s\t%(name)-12s\t%(levelname)-8s\t%(message)s',
        datefmt='%Y-%m-%dT%H:%M:%S')

    # Set up logging file and open it for writing
    log_handler = logging.FileHandler(logname)
    log_handler.setFormatter(log_formatter)
    sh = logging.StreamHandler()

    if quiet:
        logging.basicConfig(level=logging.WARNING,
                            handlers=[log_handler, sh])
    elif debug:
        logging.basicConfig(level=logging.DEBUG,
                            handlers=[log_handler, sh])
    else:
        logging.basicConfig(level=logging.INFO,
                            handlers=[log_handler, sh])

    version_number = _version.get_versions()['version']
    LGR.info(f'Currently running phys2bids version {version_number}')
    LGR.info(f'Input file is {filename}')

    # Check options to make them internally coherent pt. II
    # #!# This can probably be done while parsing?
    indir = utils.check_input_dir(indir)
    filename, ftype = utils.check_input_type(filename,
                                             indir)

    if heur_file:
        heur_file = utils.check_input_ext(heur_file, '.py')
        utils.check_file_exists(heur_file)

    infile = os.path.join(indir, filename)
    utils.check_file_exists(infile)

    # Read file!
    if ftype == 'acq':
        from phys2bids.interfaces.acq import populate_phys_input
    elif ftype == 'txt':
        from phys2bids.interfaces.txt import populate_phys_input
    else:
        # #!# We should add a logger here.
        raise NotImplementedError('Currently unsupported file type.')

    LGR.info(f'Reading the file {infile}')
    phys_in = populate_phys_input(infile, chtrig)
    for index, unit in enumerate(phys_in.units):
        phys_in.units[index] = bidsify_units(unit)
    LGR.info('Reading infos')
    phys_in.print_info(filename)
    # #!# Here the function viz.plot_channel should be called
    if chplot != '' or info:
        viz.plot_all(phys_in.ch_name, phys_in.timeseries, phys_in.units,
                     phys_in.freq, infile, chplot)
    # If only info were asked, end here.
    if info:
        return

    # The next few lines remove the undesired channels from phys_in.
    if chsel:
        LGR.info('Dropping unselected channels')
        for i in reversed(range(0, phys_in.ch_amount)):
            if i not in chsel:
                phys_in.delete_at_index(i)

    # If requested, change channel names.
    if ch_name:
        LGR.info('Renaming channels with given names')
        phys_in.rename_channels(ch_name)

    # Checking acquisition type via user's input
    if tr != [0, ] and num_timepoints_expected != [0, ]:

        #  Multi-run acquisition type section
        #  Check list length, more than 1 means multi-run
        if len(num_timepoints_expected) > 1:
            # if multi-run of same sequence type, pad list with ones
            # and multiply array with user's input
            if len(tr) == 1:
                tr = ones(len(num_timepoints_expected)) * tr[0]
            # Check equivalency of length
            elif len(num_timepoints_expected) != len(tr):
                raise Exception('Number of sequence types listed with TR '
                                'doesn\'t match expected number of runs in '
                                'the session')

            # Sum of values in ntp_list should be equivalent to num_timepoints_found
            phys_in.check_trigger_amount(thr=thr,
                                         num_timepoints_expected=sum(num_timepoints_expected),
                                         tr=1)

            # Check that sum of tp expected is equivalent to num_timepoints_found,
            # if it passes call slice4phys
            if phys_in.num_timepoints_found != sum(num_timepoints_expected):
                raise Exception('The number of triggers found is different '
                                'than expected. Better stop now than breaking '
                                'something.')

            # slice the recording based on user's entries
            phys_in_slices = slice4phys(phys_in, num_timepoints_expected, tr, thr)
            # returns a dictionary in the form {run_idx: (startpoint, endpoint), run_idx:...}

            # save a figure for each run | give the right acquisition parameters for runs
            for (key, sequence, nb_trigger) in (phys_in_slices.keys(),
                                                tr, num_timepoints_expected):
                viz.save_plot(phys_in[key], num_timepoints_expected[nb_trigger],
                              tr[sequence], chtrig, outdir, filename, sub, ses)

        # Single run acquisition type, or : nothing to split workflow
        else:
            # Run analysis on trigger channel to get first timepoint
            # and the time offset.
            phys_in.check_trigger_amount(chtrig, thr, num_timepoints_expected[0],
                                         tr[0])
            # save a figure of the trigger
            viz.save_plot(phys_in, num_timepoints_expected, outdir, filename, sub, ses)

    else:
        LGR.warning('Skipping trigger pulse count. If you want to run it, '
                    'call phys2bids using both "-ntp" and "-tr" arguments')

    # The next few lines create a dictionary of different BlueprintInput
    # objects, one for each unique frequency in phys_in
    uniq_freq_list = set(phys_in.freq)
    output_amount = len(uniq_freq_list)
    if output_amount > 1:
        LGR.warning(f'Found {output_amount} different frequencies in input!')

    LGR.info(f'Preparing {output_amount} output files.')
    # create phys_out dict that will have a blueprint object for each different frequency
    phys_out = {}

    for uniq_freq in uniq_freq_list:
        # copy the phys_in object to the new dict entry
        phys_out[uniq_freq] = deepcopy(phys_in)
        # this counter will take into account how many channels are eliminated
        count = 0
        # for each channel in the original phys_in object
        # take the frequency
        for idx, i in enumerate(phys_in.freq):
            # if that frequency is different than the frequency of the phys_obj entry
            if i != uniq_freq:
                # eliminate that channel from the dict since we only want channels
                # with the same frequency
                phys_out[uniq_freq].delete_at_index(idx - count)
                # take into acount the elimination so in the next eliminated channel we
                # eliminate correctly
                count += 1
        # Also create a BlueprintOutput object for each unique frequency found.
        # Populate it with the corresponding blueprint input and replace it
        # in the dictionary.
        phys_out[uniq_freq] = BlueprintOutput.init_from_blueprint(phys_out[uniq_freq])

    if heur_file and sub:
        LGR.info(f'Preparing BIDS output using {heur_file}')
    elif heur_file and not sub:
        LGR.warning('While "-heur" was specified, option "-sub" was not.\n'
                    'Skipping BIDS formatting.')

    # Preparing output parameters: name and folder.
    for uniq_freq in uniq_freq_list:
        # If possible, prepare bids renaming.
        if heur_file and sub:
            if output_amount > 1:
                # Add "recording-freq" to filename if more than one freq
                outfile = use_heuristic(heur_file, sub, ses, filename,
                                        outdir, uniq_freq)
            else:
                outfile = use_heuristic(heur_file, sub, ses, filename, outdir)

        else:
            outfile = os.path.join(outdir,
                                   os.path.splitext(os.path.basename(filename))[0])
            if output_amount > 1:
                # Append "freq" to filename if more than one freq
                outfile = f'{outfile}_{uniq_freq}'

        LGR.info(f'Exporting files for freq {uniq_freq}')
        savetxt(outfile + '.tsv.gz', phys_out[uniq_freq].timeseries,
                fmt='%.8e', delimiter='\t')
        print_json(outfile, phys_out[uniq_freq].freq,
                   phys_out[uniq_freq].start_time,
                   phys_out[uniq_freq].ch_name)
        print_summary(filename, num_timepoints_expected,
                      phys_in.num_timepoints_found, uniq_freq,
                      phys_out[uniq_freq].start_time, outfile)


def _main(argv=None):
    options = _get_parser().parse_args(argv)
    phys2bids(**vars(options))


if __name__ == '__main__':
    _main()

"""
Copyright 2019, The Phys2BIDS community.

Licensed under the Apache License, Version 2.0 (the "License");
you may not use this file except in compliance with the License.
You may obtain a copy of the License at

http://www.apache.org/licenses/LICENSE-2.0

Unless required by applicable law or agreed to in writing, software
distributed under the License is distributed on an "AS IS" BASIS,
WITHOUT WARRANTIES OR CONDITIONS OF ANY KIND, either express or implied.
See the License for the specific language governing permissions and
limitations under the License.
"""<|MERGE_RESOLUTION|>--- conflicted
+++ resolved
@@ -37,13 +37,8 @@
 from phys2bids import utils, viz, _version
 from phys2bids.cli.run import _get_parser
 from phys2bids.physio_obj import BlueprintOutput
-<<<<<<< HEAD
-from phys2bids.bids_units import bidsify_units
-from phys2bids import slice4phys
-=======
 from phys2bids.slice4phys import slice4phys
 from phys2bids.bids_units import bidsify_units
->>>>>>> b6fbb05e
 
 LGR = logging.getLogger(__name__)
 
