#!/usr/bin/env python3

"""
Phys2bids is a python3 library meant to set physiological files in BIDS standard.

It was born for Acqknowledge files (BIOPAC), and at the moment it supports
``.acq`` files and ``.txt`` files obtained by labchart (ADInstruments).

It requires python 3.6 or above, as well as the modules:
- `numpy`
- `matplotlib`

In order to process ``.acq`` files, it needs `bioread`, an excellent module
that can be found at `this link`_

The project is under development.

At the very moment, it assumes:
-  the input file is from one individual scan, not one session with multiple scans.

.. _this link:
   https://github.com/uwmadison-chm/bioread

Copyright 2019, The Phys2BIDS community.
Please scroll to bottom to read full license.

"""

import datetime
import logging
import os
import sys
from copy import deepcopy
from shutil import copy as cp

import numpy as np

from phys2bids import utils, viz, _version, bids
from phys2bids.cli.run import _get_parser
from phys2bids.physio_obj import BlueprintOutput
from phys2bids.reporting.html_report import generate_report
from phys2bids.slice4phys import slice4phys

from . import __version__
from .due import due, Doi

LGR = logging.getLogger(__name__)


def print_summary(filename, ntp_expected, ntp_found, samp_freq, time_offset, outfile):
    """
    Print a summary onscreen and in file with informations on the files.

    Parameters
    ----------
    filename: str
        Name of the input of phys2bids.
    ntp_expected: int
        Number of expected timepoints, as defined by user.
    ntp_found: int
        Number of timepoints found with the automatic process.
    samp_freq: float
        Frequency of sampling for the output file.
    time_offset: float
        Difference between beginning of file and first TR.
    outfile: str or path
        Fullpath to output file.

    Notes
    -----
    Outcome:
    summary: str
        Prints the summary on screen
    outfile: .log file
        File containing summary
    """
    start_time = -time_offset
    summary = (f'\n------------------------------------------------\n'
               f'Filename:            {filename}\n'
               f'\n'
               f'Timepoints expected: {ntp_expected}\n'
               f'Timepoints found:    {ntp_found}\n'
               f'Sampling Frequency:  {samp_freq} Hz\n'
               f'Sampling started at: {start_time:.4f} s\n'
               f'Tip: Time 0 is the time of first trigger\n'
               f'------------------------------------------------\n')
    LGR.info(summary)
    utils.write_file(outfile, '.log', summary)


def print_json(outfile, samp_freq, time_offset, ch_name):
    """
    Print the json required by BIDS format.

    Parameters
    ----------
    outfile: str or path
        Fullpath to output file.
    samp_freq: float
        Frequency of sampling for the output file.
    time_offset: float
        Difference between beginning of file and first TR.
    ch_name: list of str
        List of channel names, as specified by BIDS format.

    Notes
    -----
    Outcome:
    outfile: .json file
        File containing information for BIDS.
    """
    start_time = -time_offset
    summary = dict(SamplingFrequency=samp_freq,
                   StartTime=round(start_time, 4),
                   Columns=ch_name)
    utils.writejson(outfile, summary, indent=4, sort_keys=False)


@due.dcite(
     Doi('10.5281/zenodo.3470091'),
     path='phys2bids',
     description='Conversion of physiological trace data to BIDS format',
     version=__version__,
     cite_module=True)
@due.dcite(
    Doi('10.1038/sdata.2016.44'),
    path='phys2bids',
    description='The BIDS specification',
    cite_module=True)
def phys2bids(filename, info=False, indir='.', outdir='.', heur_file=None,
              sub=None, ses=None, chtrig=1, chsel=None, num_timepoints_expected=None,
              tr=None, thr=None, pad=9, ch_name=[], yml='', debug=False, quiet=False):
    """
    Run main workflow of phys2bids.

    Runs the parser, does some checks on input, then imports
    the right interface file to read the input. If only info is required,
    it returns a summary onscreen.
    Otherwise, it operates on the input to return a .tsv.gz file, possibly
    in BIDS format.

    Raises
    ------
    NotImplementedError
        If the file extension is not supported yet.
    """
    # Check options to make them internally coherent pt. I
    # #!# This can probably be done while parsing?
<<<<<<< HEAD
    outdir = utils.check_input_dir(outdir)
    os.makedirs(outdir, exist_ok=True)
    os.makedirs(os.path.join(outdir, 'code'), exist_ok=True)
=======
    outdir = os.path.abspath(outdir)
    utils.path_exists_or_make_it(outdir)
    utils.path_exists_or_make_it(os.path.join(outdir, 'code'))
>>>>>>> 989bb670
    conversion_path = os.path.join(outdir, 'code', 'conversion')
    os.makedirs(conversion_path, exist_ok=True)

    # Create logfile name
    basename = 'phys2bids_'
    extension = 'tsv'
    isotime = datetime.datetime.now().strftime('%Y-%m-%dT%H%M%S')
    logname = os.path.join(conversion_path, (basename + isotime + '.' + extension))

    # Set logging format
    log_formatter = logging.Formatter(
        '%(asctime)s\t%(name)-12s\t%(levelname)-8s\t%(message)s',
        datefmt='%Y-%m-%dT%H:%M:%S')

    # Set up logging file and open it for writing
    log_handler = logging.FileHandler(logname)
    log_handler.setFormatter(log_formatter)
    sh = logging.StreamHandler()

    if quiet:
        logging.basicConfig(level=logging.WARNING,
                            handlers=[log_handler, sh], format='%(levelname)-10s %(message)s')
    elif debug:
        logging.basicConfig(level=logging.DEBUG,
                            handlers=[log_handler, sh], format='%(levelname)-10s %(message)s')
    else:
        logging.basicConfig(level=logging.INFO,
                            handlers=[log_handler, sh], format='%(levelname)-10s %(message)s')

    version_number = _version.get_versions()['version']
    LGR.info(f'Currently running phys2bids version {version_number}')
    LGR.info(f'Input file is {filename}')

    # Save call.sh
    arg_str = ' '.join(sys.argv[1:])
    call_str = f'phys2bids {arg_str}'
    f = open(os.path.join(conversion_path, 'call.sh'), "a")
    f.write(f'#!bin/bash \n{call_str}')
    f.close()

    # Check options to make them internally coherent pt. II
    # #!# This can probably be done while parsing?
    indir = utils.check_input_dir(indir)
    if chtrig < 1:
        raise Exception('Wrong trigger channel. Channel indexing starts with 1!')

    filename, ftype = utils.check_input_type(filename,
                                             indir)

    if heur_file:
        heur_file = utils.check_input_ext(heur_file, '.py')
        utils.check_file_exists(heur_file)

    infile = os.path.join(indir, filename)
    utils.check_file_exists(infile)

    if isinstance(num_timepoints_expected, int):
        num_timepoints_expected = [num_timepoints_expected]
    if isinstance(tr, (int, float)):
        tr = [tr]

    if tr is not None and num_timepoints_expected is not None:
        # If tr and ntp were specified, check that tr is either length one or ntp.
        if len(num_timepoints_expected) != len(tr) and len(tr) != 1:
            raise Exception('Number of sequence types listed with TR '
                            'doesn\'t match expected number of runs in '
                            'the session')

    # Read file!
    if ftype == 'acq':
        from phys2bids.interfaces.acq import populate_phys_input
    elif ftype == 'txt':
        from phys2bids.interfaces.txt import populate_phys_input

    LGR.info(f'Reading the file {infile}')
    phys_in = populate_phys_input(infile, chtrig)

    LGR.info('Checking that units of measure are BIDS compatible')
    for index, unit in enumerate(phys_in.units):
        phys_in.units[index] = bids.bidsify_units(unit)

    LGR.info('Reading infos')
    phys_in.print_info(filename)
    # #!# Here the function viz.plot_channel should be called
    viz.plot_all(phys_in.ch_name, phys_in.timeseries, phys_in.units,
                 phys_in.freq, infile, conversion_path)
    # If only info were asked, end here.
    if info:
        return

    # The next few lines remove the undesired channels from phys_in.
    if chsel:
        LGR.info('Dropping unselected channels')
        for i in reversed(range(0, phys_in.ch_amount)):
            if i not in chsel:
                phys_in.delete_at_index(i)

    # If requested, change channel names.
    if ch_name:
        LGR.info('Renaming channels with given names')
        phys_in.rename_channels(ch_name)

    # Checking acquisition type via user's input
    if tr is not None and num_timepoints_expected is not None:

        #  Multi-run acquisition type section
        #  Check list length, more than 1 means multi-run
        if len(num_timepoints_expected) > 1:
            # if multi-run of same sequence type, pad list with ones
            # and multiply array with user's input
            if len(tr) == 1:
                tr = np.ones(len(num_timepoints_expected)) * tr[0]

            # Sum of values in ntp_list should be equivalent to num_timepoints_found
            phys_in.check_trigger_amount(thr=thr,
                                         num_timepoints_expected=sum(num_timepoints_expected),
                                         tr=1)

            # Check that sum of tp expected is equivalent to num_timepoints_found,
            # if it passes call slice4phys
            if phys_in.num_timepoints_found != sum(num_timepoints_expected):
                raise Exception('The number of triggers found is different '
                                'than expected. Better stop now than break '
                                'something.')

            # slice the recording based on user's entries
            # !!! ATTENTION: PHYS_IN GETS OVERWRITTEN AS DICTIONARY
            phys_in = slice4phys(phys_in, num_timepoints_expected, tr,
                                 phys_in.thr, pad)
            # returns a dictionary in the form {run_idx: phys_in[startpoint, endpoint]}

            # save a figure for each run | give the right acquisition parameters for runs
            fileprefix = os.path.join(conversion_path,
                                      os.path.splitext(os.path.basename(filename))[0])
            for i, run in enumerate(phys_in.keys()):
                plot_fileprefix = f'{fileprefix}_{run}'
                viz.export_trigger_plot(phys_in[run], chtrig, plot_fileprefix, tr[i],
                                        num_timepoints_expected[i], filename,
                                        sub, ses)

        # Single run acquisition type, or : nothing to split workflow
        else:
            # Run analysis on trigger channel to get first timepoint
            # and the time offset.
            phys_in.check_trigger_amount(thr, num_timepoints_expected[0], tr[0])
            # save a figure of the trigger
            fileprefix = os.path.join(conversion_path,
                                      os.path.splitext(os.path.basename(filename))[0])
            viz.export_trigger_plot(phys_in, chtrig, fileprefix, tr[0],
                                    num_timepoints_expected[0], filename,
                                    sub, ses)

            # Reassign phys_in as dictionary
            # !!! ATTENTION: PHYS_IN GETS OVERWRITTEN AS DICTIONARY
            phys_in = {1: phys_in}

    else:
        LGR.warning('Skipping trigger pulse count. If you want to run it, '
                    'call phys2bids using both "-ntp" and "-tr" arguments')
        # !!! ATTENTION: PHYS_IN GETS OVERWRITTEN AS DICTIONARY
        phys_in = {1: phys_in}

    # The next few lines create a dictionary of different BlueprintInput
    # objects, one for each unique frequency for each run in phys_in
    # they also save the amount of runs and unique frequencies
    run_amount = len(phys_in)
    uniq_freq_list = set(phys_in[1].freq)
    freq_amount = len(uniq_freq_list)
    if freq_amount > 1:
        LGR.info(f'Found {freq_amount} different frequencies in input!')

    if run_amount > 1:
        LGR.info(f'Found {run_amount} different scans in input!')

    LGR.info(f'Preparing {freq_amount*run_amount} output files.')
    # Create phys_out dict that will have a blueprint object for each different frequency
    phys_out = {}

    if heur_file is not None and sub is not None:
        LGR.info(f'Preparing BIDS output using {heur_file}')
        # If heuristics are used, init a dict of arguments to pass to use_heuristic
        heur_args = {'heur_file': heur_file, 'sub': sub, 'ses': ses,
                     'filename': filename, 'outdir': outdir, 'run': '',
                     'record_label': ''}
        # Generate participants.tsv file if it doesn't exist already.
        # Update the file if the subject is not in the file.
        # Do not update if the subject is already in the file.
        bids.participants_file(outdir, yml, sub)
        # Generate dataset_description.json file if it doesn't exist already.
        bids.dataset_description_file(outdir)
        # Generate README file if it doesn't exist already.
        bids.readme_file(outdir)
        cp(heur_file, os.path.join(conversion_path,
           os.path.splitext(os.path.basename(heur_file))[0] + '.py'))
    elif heur_file is not None and sub is None:
        LGR.warning('While "-heur" was specified, option "-sub" was not.\n'
                    'Skipping BIDS formatting.')

    # Export a (set of) phys_out for each element in phys_in
    # run keys start from 1 (human friendly)
    for run in phys_in.keys():
        for uniq_freq in uniq_freq_list:
            # Initialise the key for the (possibly huge amount of) dictionary entries
            key = f'{run}_{uniq_freq}'
            # copy the phys_in object to the new dict entry
            phys_out[key] = deepcopy(phys_in[run])
            # this counter will take into account how many channels are eliminated
            count = 0
            # for each channel in the original phys_in object
            # take the frequency
            for idx, i in enumerate(phys_in[run].freq):
                # if that frequency is different than the frequency of the phys_obj entry
                if i != uniq_freq:
                    # eliminate that channel from the dict since we only want channels
                    # with the same frequency
                    phys_out[key].delete_at_index(idx - count)
                    # take into acount the elimination so in the next eliminated channel we
                    # eliminate correctly
                    count += 1
            # Also create a BlueprintOutput object for each unique frequency found.
            # Populate it with the corresponding blueprint input and replace it
            # in the dictionary.
            # Add time channel in the proper frequency.
            if uniq_freq != phys_in[run].freq[0]:
                phys_out[key].ch_name.insert(0, phys_in[run].ch_name[0])
                phys_out[key].units.insert(0, phys_in[run].units[0])
                phys_out[key].timeseries.insert(0, np.linspace(phys_in[run].timeseries[0][0],
                                                phys_in[run].timeseries[0][-1],
                                                num=phys_out[key].timeseries[0].shape[0]))
            # Add trigger channel in the proper frequency.
            if uniq_freq != phys_in[run].freq[chtrig]:
                phys_out[key].ch_name.insert(1, phys_in[run].ch_name[chtrig])
                phys_out[key].units.insert(1, phys_in[run].units[chtrig])
                phys_out[key].timeseries.insert(1, np.interp(phys_out[key].timeseries[0],
                                                             phys_in[run].timeseries[0],
                                                             phys_in[run].timeseries[chtrig]))
            phys_out[key] = BlueprintOutput.init_from_blueprint(phys_out[key])

        # Preparing output parameters: name and folder.
        for uniq_freq in uniq_freq_list:
            key = f'{run}_{uniq_freq}'
            # If possible, prepare bids renaming.
            if heur_file is not None and sub is not None:
                # Add run info to heur_args if more than one run is present
                if run_amount > 1:
                    heur_args['run'] = f'{run:02d}'

                # Append "recording-freq" to filename if more than one freq
                if freq_amount > 1:
                    heur_args['record_label'] = f'{uniq_freq:.0f}Hz'

                phys_out[key].filename = bids.use_heuristic(**heur_args)

                # If any filename exists already because of multirun, append labels
                # But warn about the non-validity of this BIDS-like name.
                if run_amount > 1:
                    if any([phys.filename == phys_out[key].filename
                           for phys in phys_out.values()]):
                        phys_out[key].filename = (f'{phys_out[key].filename}'
                                                  f'_take-{run}')
                        LGR.warning('Identified multiple outputs with the same name.\n'
                                    'Appending fake label to avoid overwriting.\n'
                                    '!!! ATTENTION !!! the output is not BIDS compliant.\n'
                                    'Please check heuristics to solve the problem.')

            else:
                phys_out[key].filename = os.path.join(outdir,
                                                      os.path.splitext(os.path.basename(filename)
                                                                       )[0])
                # Append "run" to filename if more than one run
                if run_amount > 1:
                    phys_out[key].filename = f'{phys_out[key].filename}_{run:02d}'
                # Append "freq" to filename if more than one freq
                if freq_amount > 1:
                    phys_out[key].filename = f'{phys_out[key].filename}_{uniq_freq:.0f}Hz'

            LGR.info(f'Exporting files for run {run} freq {uniq_freq}')
            np.savetxt(phys_out[key].filename + '.tsv.gz',
                       phys_out[key].timeseries, fmt='%.8e', delimiter='\t')
            print_json(phys_out[key].filename, phys_out[key].freq,
                       phys_out[key].start_time, phys_out[key].ch_name)
            print_summary(filename, num_timepoints_expected,
                          phys_in[run].num_timepoints_found, uniq_freq,
                          phys_out[key].start_time,
                          os.path.join(conversion_path,
                                       os.path.splitext(os.path.basename(phys_out[key].filename)
                                                        )[0]))


        generate_report(outdir, logname, phys_out[key])


def _main(argv=None):
    options = _get_parser().parse_args(argv)
    phys2bids(**vars(options))


if __name__ == '__main__':
    _main(sys.argv[1:])

"""
Copyright 2019, The Phys2BIDS community.

Licensed under the Apache License, Version 2.0 (the "License");
you may not use this file except in compliance with the License.
You may obtain a copy of the License at

http://www.apache.org/licenses/LICENSE-2.0

Unless required by applicable law or agreed to in writing, software
distributed under the License is distributed on an "AS IS" BASIS,
WITHOUT WARRANTIES OR CONDITIONS OF ANY KIND, either express or implied.
See the License for the specific language governing permissions and
limitations under the License.
"""<|MERGE_RESOLUTION|>--- conflicted
+++ resolved
@@ -146,15 +146,9 @@
     """
     # Check options to make them internally coherent pt. I
     # #!# This can probably be done while parsing?
-<<<<<<< HEAD
     outdir = utils.check_input_dir(outdir)
     os.makedirs(outdir, exist_ok=True)
     os.makedirs(os.path.join(outdir, 'code'), exist_ok=True)
-=======
-    outdir = os.path.abspath(outdir)
-    utils.path_exists_or_make_it(outdir)
-    utils.path_exists_or_make_it(os.path.join(outdir, 'code'))
->>>>>>> 989bb670
     conversion_path = os.path.join(outdir, 'code', 'conversion')
     os.makedirs(conversion_path, exist_ok=True)
 
