#!/usr/bin/env python3

"""
Phys2bids is a python3 library meant to set physiological files in BIDS
standard.

It was born for Acqknowledge files (BIOPAC), and at the moment it supports
``.acq`` files and ``.txt`` files obtained by labchart (ADInstruments).

It requires python 3.6 or above, as well as the modules:
- `numpy`
- `pandas`
- `matplotlib`

In order to process ``.acq`` files, it needs `bioread`, an excellent module
that can be found at `this link`_

The project is under development.

At the very moment, it assumes:
-  the input file is from one individual scan, not one session with multiple scans.

.. _this link:
   https://github.com/uwmadison-chm/bioread

Copyright 2019, The Phys2BIDS community.
Please scroll to bottom to read full license.

"""

import os
import logging
import datetime

from copy import deepcopy
from numpy import savetxt
from pathlib import Path

from phys2bids import utils, viz, _version
from phys2bids.cli.run import _get_parser
from phys2bids.physio_obj import BlueprintOutput

LGR = logging.getLogger(__name__)


def print_summary(filename, ntp_expected, ntp_found, samp_freq, time_offset, outfile):
    """
    Prints a summary onscreen and in file with informations on the files.

    Parameters
    ----------
    filename: str
        Name of the input of phys2bids.
    ntp_expected: int
        Number of expected timepoints, as defined by user.
    ntp_found: int
        Number of timepoints found with the automatic process.
    samp_freq: float
        Frequency of sampling for the output file.
    time_offset: float
        Difference between beginning of file and first TR.
    outfile: str or path
        Fullpath to output file.

    Notes
    -----
    Outcome:
    summary: str
        Prints the summary on screen
    outfile: .log file
        File containing summary
    """
    start_time = -time_offset
    summary = (f'------------------------------------------------\n'
               f'Filename:            {filename}\n'
               f'\n'
               f'Timepoints expected: {ntp_expected}\n'
               f'Timepoints found:    {ntp_found}\n'
               f'Sampling Frequency:  {samp_freq} Hz\n'
               f'Sampling started at: {start_time} s\n'
               f'Tip: Time 0 is the time of first trigger\n'
               f'------------------------------------------------\n')
    LGR.info(summary)
    utils.writefile(outfile, '.log', summary)


def print_json(outfile, samp_freq, time_offset, ch_name):
    """
    Prints the json required by BIDS format.

    Parameters
    ----------
    outfile: str or path
        Fullpath to output file.
    samp_freq: float
        Frequency of sampling for the output file.
    time_offset: float
        Difference between beginning of file and first TR.
    ch_name: list of str
        List of channel names, as specified by BIDS format.

    Notes
    -----
    Outcome:
    outfile: .json file
        File containing information for BIDS.
    """
    start_time = -time_offset
    summary = dict(SamplingFrequency=samp_freq,
                   StartTime=start_time,
                   Columns=ch_name)
    utils.writejson(outfile, summary, indent=4, sort_keys=False)


def use_heuristic(heur_file, sub, ses, filename, outdir, record_label=''):
    utils.check_file_exists(heur_file)
    """
    Import the heuristic file specified by the user and uses its output
    to rename the file.

    Parameters
    ----------
    heur_file: path
        Fullpath to heuristic file.
    sub: str or int
        Name of subject.
    ses: str or int or None
        Name of session.
    filename: path
        Name of the input of phys2bids.
    outdir: str or path
        Path to the directory that will become the "site" folder
        ("root" folder of BIDS database).
    record_label: str
        Optional label for the "record" entry of BIDS.

    Returns
    -------
    heurpath: str or path
        Returned fullpath to tsv.gz new file (post BIDS formatting).
    """

    if sub[:4] != 'sub-':
        name = f'sub-{sub}'
    else:
        name = sub

    fldr = os.path.join(outdir, name)

    if ses:
        if ses[:4] != 'ses-':
            ses = f'ses-{ses}'

        fldr = os.path.join(fldr, ses)
        name = f'{name}_{ses}'

    fldr = os.path.join(fldr, 'func')
    utils.path_exists_or_make_it(fldr)

    cwd = os.getcwd()
    os.chdir(outdir)

    heur = utils.load_heuristic(heur_file)
    name = heur.heur(Path(filename).stem, name)

    recording = ''
    if record_label:
        recording = f'_recording-{record_label}'

    heurpath = os.path.join(fldr, f'{name}{recording}_physio')
    # for ext in ['.tsv.gz', '.json', '.log']:
    #     move_file(outfile, heurpath, ext)
    os.chdir(cwd)

    return heurpath


def _main(argv=None):
    """
    Main workflow of phys2bids.
    Runs the parser, does some checks on input, then imports
    the right interface file to read the input. If only info is required,
    it returns a summary onscreen.
    Otherwise, it operates on the input to return a .tsv.gz file, possibily
    in BIDS format.

    Raises
    ------
    NotImplementedError
        If the file extension is not supported yet.

    """
    options = _get_parser().parse_args(argv)

    # Create logfile name
    basename = 'phys2bids_'
    extension = 'tsv'
    isotime = datetime.datetime.now().replace(microsecond=0).isoformat()
    logname = os.path.join(options.outdir, (basename + isotime + '.' + extension))

    # Set logging format
    log_formatter = logging.Formatter(
        '%(asctime)s\t%(name)-12s\t%(levelname)-8s\t%(message)s',
        datefmt='%Y-%m-%dT%H:%M:%S')

    # Set up logging file and open it for writing
    log_handler = logging.FileHandler(logname)
    log_handler.setFormatter(log_formatter)
    sh = logging.StreamHandler()

    if options.quiet:
        logging.basicConfig(level=logging.WARNING,
                            handlers=[log_handler, sh])
    elif options.debug:
        logging.basicConfig(level=logging.DEBUG,
                            handlers=[log_handler, sh])
    else:
        logging.basicConfig(level=logging.INFO,
                            handlers=[log_handler, sh])

    version_number = _version.get_versions()['version']
    LGR.info(f'Currently running phys2bids version {version_number}')
<<<<<<< HEAD
    LGR.info(f'Input file is {options.filename}')
=======
>>>>>>> e7cf6028

    # Check options to make them internally coherent
    # #!# This can probably be done while parsing?
    options.indir = utils.check_input_dir(options.indir)
    options.outdir = utils.check_input_dir(options.outdir)
    options.filename, ftype = utils.check_input_type(options.filename,
                                                     options.indir)

    if options.heur_file:
        options.heur_file = utils.check_input_ext(options.heur_file, '.py')
        utils.check_file_exists(options.heur_file)

    infile = os.path.join(options.indir, options.filename)
    utils.check_file_exists(infile)
    outfile = os.path.join(options.outdir,
                           os.path.splitext(os.path.basename(options.filename))[0])

    # Read file!
    if ftype == 'acq':
        from phys2bids.interfaces.acq import populate_phys_input
    elif ftype == 'txt':
        from phys2bids.interfaces.txt import populate_phys_input
    else:
        # #!# We should add a logger here.
        LGR.error('Currently unsupported file type.')

    LGR.info(f'Reading the file {infile}')
    phys_in = populate_phys_input(infile, options.chtrig)
    LGR.info('Reading infos')
    phys_in.print_info(options.filename)
    # #!# Here the function viz.plot_channel should be called
    if options.chplot != '' or options.info:
        viz.plot_all(phys_in, infile, options.chplot)
    # If only info were asked, end here.
    if options.info:
        return

    # Run analysis on trigger channel to get first timepoint and the time offset.
    # #!# Get option of no trigger! (which is wrong practice or Respiract)
    phys_in.check_trigger_amount(options.thr, options.num_timepoints_expected,
                                 options.tr)

    # Create output folder if necessary
    LGR.info('Checking that the output folder exists')
    utils.path_exists_or_make_it(options.outdir)

    # Create trigger plot. If possible, to have multiple outputs in the same
    # place, adds sub and ses label.
    LGR.info('Plot trigger')
    plot_path = deepcopy(outfile)
    if options.sub:
        plot_path += f'_sub-{options.sub}'
    if options.ses:
        plot_path += f'_sub-{options.ses}'
    viz.plot_trigger(phys_in.timeseries[0], phys_in.timeseries[1],
                     plot_path, options)

    # The next few lines remove the undesired channels from phys_in.
    if options.chsel:
        LGR.info('Dropping unselected channels')
        for i in reversed(range(0, phys_in.ch_amount)):
            if i not in options.chsel:
                phys_in.delete_at_index(i)

    # If requested, change channel names.
    if options.ch_name:
        LGR.info('Renaming channels with given names')
        phys_in.rename_channels(options.ch_name)

    # The next few lines create a dictionary of different BlueprintInput
    # objects, one for each unique frequency in phys_in
    uniq_freq_list = set(phys_in.freq)
    output_amount = len(uniq_freq_list)
    if output_amount > 1:
        LGR.warning(f'Found {output_amount} different frequencies in input!')

    LGR.info(f'Preparing {output_amount} output files.')
    phys_out = {}
    for uniq_freq in uniq_freq_list:
        phys_out[uniq_freq] = deepcopy(phys_in)
        for i in reversed(phys_in.freq):
            if i != uniq_freq:
                phys_out[uniq_freq].delete_at_index(phys_in.ch_amount - i - 1)

        # Also create a BlueprintOutput object for each unique frequency found.
        # Populate it with the corresponding blueprint input and replace it
        # in the dictionary.
        phys_out[uniq_freq] = BlueprintOutput.init_from_blueprint(phys_out[uniq_freq])

    if options.heur_file and options.sub:
        LGR.info(f'Preparing BIDS output using {options.heur_file}')
    elif options.heur_file and not options.sub:
        LGR.warning(f'While "-heur" was specified, option "-sub" was not.\n'
                    f'Skipping BIDS formatting.')

    for uniq_freq in uniq_freq_list:
        # If possible, prepare bids renaming.
        if options.heur_file and options.sub:
            if output_amount > 1:
                # Add "recording-freq" to filename if more than one freq
                outfile = use_heuristic(options.heur_file, options.sub,
                                        options.ses, options.filename,
                                        options.outdir, uniq_freq)
            else:
                outfile = use_heuristic(options.heur_file, options.sub,
                                        options.ses, options.filename,
                                        options.outdir)

        elif output_amount > 1:
            # Append "freq" to filename if more than one freq
            outfile = f'outfile_{uniq_freq}'

        LGR.info(f'Exporting files for freq {uniq_freq}')
        savetxt(outfile + '.tsv.gz', phys_out[uniq_freq].timeseries,
                fmt='%.8e', delimiter='\t')
        print_json(outfile, phys_out[uniq_freq].freq,
                   phys_out[uniq_freq].start_time,
                   phys_out[uniq_freq].ch_name)
        print_summary(options.filename, options.num_timepoints_expected,
                      phys_in.num_timepoints_found, uniq_freq,
                      phys_out[uniq_freq].start_time, outfile)


if __name__ == '__main__':
    _main()

"""
Copyright 2019, The Phys2BIDS community.

Licensed under the Apache License, Version 2.0 (the "License");
you may not use this file except in compliance with the License.
You may obtain a copy of the License at

http://www.apache.org/licenses/LICENSE-2.0

Unless required by applicable law or agreed to in writing, software
distributed under the License is distributed on an "AS IS" BASIS,
WITHOUT WARRANTIES OR CONDITIONS OF ANY KIND, either express or implied.
See the License for the specific language governing permissions and
limitations under the License.
"""<|MERGE_RESOLUTION|>--- conflicted
+++ resolved
@@ -220,10 +220,7 @@
 
     version_number = _version.get_versions()['version']
     LGR.info(f'Currently running phys2bids version {version_number}')
-<<<<<<< HEAD
     LGR.info(f'Input file is {options.filename}')
-=======
->>>>>>> e7cf6028
 
     # Check options to make them internally coherent
     # #!# This can probably be done while parsing?
