--- conflicted
+++ resolved
@@ -263,33 +263,18 @@
 
     # Run analysis on trigger channel to get first timepoint and the time offset.
     # #!# Get option of no trigger! (which is wrong practice or Respiract)
-<<<<<<< HEAD
-    phys_in.check_trigger_amount(options.chtrig, options.thr,
-                                 options.num_timepoints_expected,
-                                 options.tr)
-=======
     phys_in.check_trigger_amount(chtrig, thr, num_timepoints_expected, tr)
->>>>>>> 8aa8e353
 
     # Create trigger plot. If possible, to have multiple outputs in the same
     # place, adds sub and ses label.
     LGR.info('Plot trigger')
     plot_path = deepcopy(outfile)
-<<<<<<< HEAD
-    if options.sub:
-        plot_path += f'_sub-{options.sub}'
-    if options.ses:
-        plot_path += f'_ses-{options.ses}'
-    viz.plot_trigger(phys_in.timeseries[0], phys_in.timeseries[options.chtrig],
-                     plot_path, options)
-=======
     if sub:
         plot_path += f'_sub-{sub}'
     if ses:
-        plot_path += f'_sub-{ses}'
+        plot_path += f'_ses-{ses}'
     viz.plot_trigger(phys_in.timeseries[0], phys_in.timeseries[chtrig],
                      plot_path, tr, thr, num_timepoints_expected)
->>>>>>> 8aa8e353
 
     # The next few lines remove the undesired channels from phys_in.
     if chsel:
